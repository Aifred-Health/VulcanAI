import sys
sys.path.append('../')
from vulcanai2 import models, datasets, plotters
from vulcanai2.models import ConvNet, DenseNet, SnapshotNet
from vulcanai2.datasets import MultiDataset
from vulcanai2.plotters.visualization import (compute_saliency_map, 
                                              display_saliency_overlay,
                                              display_receptive_fields,
                                              display_confusion_matrix)
from vulcanai2.models.utils import get_confusion_matrix


import pickle
import torch
import torch.nn as nn
import torchvision.transforms as transforms
from torch.utils.data import DataLoader, TensorDataset
# from torchviz import make_dot

import numpy as np
import json
from collections import OrderedDict as odict
import matplotlib.pyplot as plt

from vulcanai2.models.metrics import Metrics

sys.path.append('../')
normalize = transforms.Normalize(mean=[x/255.0 for x in [125.3, 123.0, 113.9]],
                                     std=[x/255.0 for x in [63.0, 62.1, 66.7]])

transform = transforms.Compose([transforms.ToTensor(),
                                transforms.Normalize((0.1307,), (0.3081,))])


data_path = "../data"
train_dataset = datasets.FashionData(root=data_path,
                            train=True,
                            transform=transform,
                            download=True
                           )

train_dataset = torch.utils.data.Subset(train_dataset, range(0,1000))

val_dataset = datasets.FashionData(root=data_path,
                            train=False,
                            transform=transform,
                           )


batch_size = 100

train_loader = DataLoader(dataset=train_dataset,
                                           batch_size=batch_size,
                                           shuffle=True)

val_loader = DataLoader(dataset=val_dataset,
                                          batch_size=batch_size,
                                          shuffle=False)


conv_1D_config = {
    'conv_units': [
                    dict(
                        in_channels=1,
                        out_channels=16,
                        kernel_size=(5),
                        stride=2, # Makes a big difference in training speeds
                        dropout=0.1 # Float or None
                    ),
                    dict(
                        in_channels=16,
                        out_channels=32,
                        kernel_size=(5),
                        padding=0,
                        dropout=0.1 # Float or None
                    ),
                    dict(
                        in_channels=32,
                        out_channels=64,
                        kernel_size=(5),
                        pool_size=2,
                        dropout=0.1 # Float or None
                        )
    ],
}
conv_2D_config = {
    'conv_units': [
                    dict(
                        in_channels=1,
                        out_channels=16,
                        kernel_size=(5, 5),
                        stride=2, # Makes a big difference in training speeds
                        dropout=0.1 # Float or None
                    ),
                    dict(
                        in_channels=16,
                        out_channels=32,
                        kernel_size=(5, 5),
                        dropout=0.1 # Float or None
                    ),
                    dict(
                        in_channels=32,
                        out_channels=64,
                        kernel_size=(5, 5),
                        pool_size=2,
                        dropout=0.1 # Float or None
                        )
    ],
}
conv_3D_config = {
    'conv_units': [
                    dict(
                        in_channels=1,
                        out_channels=16,
                        kernel_size=(5, 5, 5),
                        stride=2, # Makes a big difference in training speeds
                        dropout=0.1 # Float or None
                    ),
                    dict(
                        in_channels=16,
                        out_channels=16,
                        kernel_size=(5, 5, 5),
                        stride=1, # Makes a big difference in training speeds
                        dropout=0.1 # Float or None
                    ),
                    dict(
                        in_channels=16,
                        out_channels=64,
                        kernel_size=(5, 5, 5),
                        dropout=0.1 # Float or None
                    ),
    ],
}

multi_input_conv_3D_config = {
    'conv_units': [
                    dict(
                        in_channels=1,
                        out_channels=16,
                        kernel_size=(3, 3, 3),
                        stride=2, # Makes a big difference in training speeds
                        dropout=0.1 # Float or None
                    ),
    ],
}
dense_config = {
    'dense_units': [100, 50],
    'initializer': None,
    'bias_init': None,
    'norm': None,
    'dropout': 0.5,  # Single value or List
}

conv_1D = ConvNet(
    name='conv_1D',
    input_networks=None,
    in_dim=(1, 28),
    config=conv_1D_config,
)
conv_2D = ConvNet(
    name='conv_2D',
    input_networks=None,
    in_dim=(1, 28, 28),
    config=conv_2D_config
)
conv_3D = ConvNet(
    name='conv_3D',
    input_networks=None,
    in_dim=(1, 28, 28, 28),
    config=conv_3D_config,
)

<<<<<<< HEAD
#model1.fit(train_loader, val_loader, 2, plot=True)
#model1.k_fold_cross_validation(train_loader, 5, 2, plot=False)

# model1.save_model()

#model2 = models.DenseNet.load_ensemble("/home/caitrin/Vulcan2/Vulcan2/examples/2018-10-04_19:12:36/dense_net_test")

#model2.fit(train_loader, val_loader, 4, plot=True)

# To test saliency map generation
# model1.run_test(val_loader, plot=True)

cnn_class = ConvNet(
        name='Test_ConvNet_class',
        dimensions=(1, 28, 28),
        config={
            'conv_units': [
                {
                    "in_channels": 1,
                    "out_channels": 16,
                    "kernel_size": (5, 5),
                    "stride": 2
                },
                {
                    "in_channels": 16,
                    "out_channels": 1,
                    "kernel_size": (5, 5),
                    "stride": 1,
                    "padding": 2
                }]
        },
        num_classes=10
    )

k = 3
epochs = 10

averaged_results = cnn_class.cross_validate(train_loader, k, epochs, average_results=True, plot=True)
#all_results = cnn_class.cross_validate(test_dataloader, k, epochs, average_results=False)

print(averaged_results)
#print(all_results)
#assert len(averaged_results.values()[0]) == 1
#assert len(all_results.values()[0]) == k

#print(model1.cross_validate(train_loader, 5, 2, plot=False, average_results=False))

# f_pass = model1.forward_pass(val_loader, convert_to_class=True)

# cm = get_confusion_matrix(
#     model1.forward_pass(val_loader, convert_to_class=True),
#     val_loader.dataset.test_labels)
# display_confusion_matrix(cm, ["T-shirt/top","Trouser","Pullover","Dress","Coat","Sandal","Shirt","Sneaker","Bag","Ankle"])
=======
dense_model = DenseNet(
    name='dense_model',
    input_networks=[conv_2D, conv_1D],
    config=dense_config
)
>>>>>>> 74a8dadf

multi_input_conv_3D = ConvNet(
    name='multi_input_conv_3D',
    input_networks=[conv_1D, dense_model, conv_2D, conv_3D],
    config=multi_input_conv_3D_config,
    num_classes=10
)

<<<<<<< HEAD
#se = SnapshotNet("snap", model1, 3)
=======
>>>>>>> 74a8dadf

multi_dense = [
    (val_loader.dataset, True, False),
    (TensorDataset(torch.ones([10000, *conv_1D.in_dim])), True, False)
]

<<<<<<< HEAD
#se.fit(train_loader, val_loader, 3, plot=True)
#se.run_test(val_loader, plot=True)

#se.save_model()

# se = SnapshotNet.load_model('saved_models/snap_2018-10-17_00-06-17')
#preds = se.forward_pass(val_loader, convert_to_class=True)
=======
m = MultiDataset(multi_dense)

x = [
        (TensorDataset(torch.ones([10000, *conv_1D.in_dim])), True, False),
        m,
        (val_loader.dataset, True, True),
        (TensorDataset(torch.ones([10000, *conv_3D.in_dim])), True, False),
    ]

multi_dataset = MultiDataset(x)

train_multi = torch.utils.data.Subset(
    multi_dataset, range(len(multi_dataset)//2))
val_multi = torch.utils.data.Subset(
    multi_dataset, range(len(multi_dataset)//2, len(multi_dataset)))
>>>>>>> 74a8dadf

train_loader_multi = DataLoader(train_multi, batch_size=100)
val_loader_multi = DataLoader(val_multi, batch_size=100)

multi_input_conv_3D.fit(train_loader_multi, val_loader_multi, 3, plot=True)

multi_input_conv_3D.run_test(val_loader_multi, plot=True)
multi_input_conv_3D.save_model()<|MERGE_RESOLUTION|>--- conflicted
+++ resolved
@@ -170,67 +170,11 @@
     config=conv_3D_config,
 )
 
-<<<<<<< HEAD
-#model1.fit(train_loader, val_loader, 2, plot=True)
-#model1.k_fold_cross_validation(train_loader, 5, 2, plot=False)
-
-# model1.save_model()
-
-#model2 = models.DenseNet.load_ensemble("/home/caitrin/Vulcan2/Vulcan2/examples/2018-10-04_19:12:36/dense_net_test")
-
-#model2.fit(train_loader, val_loader, 4, plot=True)
-
-# To test saliency map generation
-# model1.run_test(val_loader, plot=True)
-
-cnn_class = ConvNet(
-        name='Test_ConvNet_class',
-        dimensions=(1, 28, 28),
-        config={
-            'conv_units': [
-                {
-                    "in_channels": 1,
-                    "out_channels": 16,
-                    "kernel_size": (5, 5),
-                    "stride": 2
-                },
-                {
-                    "in_channels": 16,
-                    "out_channels": 1,
-                    "kernel_size": (5, 5),
-                    "stride": 1,
-                    "padding": 2
-                }]
-        },
-        num_classes=10
-    )
-
-k = 3
-epochs = 10
-
-averaged_results = cnn_class.cross_validate(train_loader, k, epochs, average_results=True, plot=True)
-#all_results = cnn_class.cross_validate(test_dataloader, k, epochs, average_results=False)
-
-print(averaged_results)
-#print(all_results)
-#assert len(averaged_results.values()[0]) == 1
-#assert len(all_results.values()[0]) == k
-
-#print(model1.cross_validate(train_loader, 5, 2, plot=False, average_results=False))
-
-# f_pass = model1.forward_pass(val_loader, convert_to_class=True)
-
-# cm = get_confusion_matrix(
-#     model1.forward_pass(val_loader, convert_to_class=True),
-#     val_loader.dataset.test_labels)
-# display_confusion_matrix(cm, ["T-shirt/top","Trouser","Pullover","Dress","Coat","Sandal","Shirt","Sneaker","Bag","Ankle"])
-=======
 dense_model = DenseNet(
     name='dense_model',
     input_networks=[conv_2D, conv_1D],
     config=dense_config
 )
->>>>>>> 74a8dadf
 
 multi_input_conv_3D = ConvNet(
     name='multi_input_conv_3D',
@@ -239,25 +183,12 @@
     num_classes=10
 )
 
-<<<<<<< HEAD
-#se = SnapshotNet("snap", model1, 3)
-=======
->>>>>>> 74a8dadf
 
 multi_dense = [
     (val_loader.dataset, True, False),
     (TensorDataset(torch.ones([10000, *conv_1D.in_dim])), True, False)
 ]
 
-<<<<<<< HEAD
-#se.fit(train_loader, val_loader, 3, plot=True)
-#se.run_test(val_loader, plot=True)
-
-#se.save_model()
-
-# se = SnapshotNet.load_model('saved_models/snap_2018-10-17_00-06-17')
-#preds = se.forward_pass(val_loader, convert_to_class=True)
-=======
 m = MultiDataset(multi_dense)
 
 x = [
@@ -273,7 +204,6 @@
     multi_dataset, range(len(multi_dataset)//2))
 val_multi = torch.utils.data.Subset(
     multi_dataset, range(len(multi_dataset)//2, len(multi_dataset)))
->>>>>>> 74a8dadf
 
 train_loader_multi = DataLoader(train_multi, batch_size=100)
 val_loader_multi = DataLoader(val_multi, batch_size=100)
