import sys
sys.path.append('../')
from vulcanai2 import models, datasets, plotters
from vulcanai2.models import ConvNet, DenseNet, SnapshotNet
from vulcanai2.datasets import MultiDataset
from vulcanai2.plotters.visualization import (compute_saliency_map, 
                                              display_saliency_overlay,
                                              display_receptive_fields,
                                              display_confusion_matrix)
from vulcanai2.models.utils import get_confusion_matrix


import pickle
import torch
import torch.nn as nn
import torchvision.transforms as transforms
from torch.utils.data import DataLoader, TensorDataset
# from torchviz import make_dot

import numpy as np
import json
from collections import OrderedDict as odict
import matplotlib.pyplot as plt

sys.path.append('../')
normalize = transforms.Normalize(mean=[x/255.0 for x in [125.3, 123.0, 113.9]],
                                     std=[x/255.0 for x in [63.0, 62.1, 66.7]])

transform = transforms.Compose([transforms.ToTensor(),
                                transforms.Normalize((0.1307,), (0.3081,))])


#data_path = r'C:\WORK\Aifred\Vulcan2\master\Vulcan2\data'
#data_path = r'/Users/robertfratila/Code/Aifred_Health/Vulcan2/data'
data_path = "../data"
train_dataset = datasets.FashionData(root=data_path,
                            train=True,
                            transform=transform,
                            download=True
                           )

val_dataset = datasets.FashionData(root=data_path,
                            train=False,
                            transform=transform,
                           )


batch_size = 100

train_loader = DataLoader(dataset=train_dataset,
                                           batch_size=batch_size,
                                           shuffle=True)

val_loader = DataLoader(dataset=val_dataset,
                                          batch_size=batch_size,
                                          shuffle=False)


conv_net_config_small = {
    'conv_units': [
                    dict(
                        in_channels=1,
                        out_channels=16,
                        kernel_size=(5),
                        stride=2, # Makes a big difference in training speeds
                        padding=0,
                        initializer=None,
                        bias_init=None, # None or value
                        norm=None,
                        pool_size=None,
                        dropout=0.1 # Float or None
                    ),
                    dict(
                        in_channels=16,
                        out_channels=32,
                        kernel_size=(5),
                        stride=1,
                        padding=0,
                        initializer=None,
                        bias_init=None, # None or value
                        norm=None,
                        pool_size=None,
                        dropout=0.1 # Float or None
                    ),
                    dict(
                        in_channels=32,
                        out_channels=64,
                        kernel_size=(5),
                        stride=1,
                        padding=0,
                        initializer=None,
                        bias_init=None, # None or value
                        norm=None,
                        pool_size=2,
                        dropout=0.1 # Float or None
                        )
    ],
}
conv_net_config_big = {
    'conv_units': [
                    dict(
                        in_channels=1,
                        out_channels=16,
                        kernel_size=(5, 5),
                        stride=2, # Makes a big difference in training speeds
                        padding=0,
                        initializer=None,
                        bias_init=None, # None or value
                        norm=None,
                        pool_size=None,
                        dropout=0.1 # Float or None
                    ),
                    dict(
                        in_channels=16,
                        out_channels=32,
                        kernel_size=(5, 5),
                        stride=1,
                        padding=0,
                        initializer=None,
                        bias_init=None, # None or value
                        norm=None,
                        pool_size=None,
                        dropout=0.1 # Float or None
                    ),
                    dict(
                        in_channels=32,
                        out_channels=64,
                        kernel_size=(5, 5),
                        stride=1,
                        padding=0,
                        initializer=None,
                        bias_init=None, # None or value
                        norm=None,
                        pool_size=2,
                        dropout=0.1 # Float or None
                        )
    ],
}
conv_net_config_very_big = {
    'conv_units': [
                    dict(
                        in_channels=1,
                        out_channels=16,
                        kernel_size=(5, 5, 5),
                        stride=2, # Makes a big difference in training speeds
                        padding=0,
                        initializer=None,
                        bias_init=None, # None or value
                        norm=None,
                        pool_size=None,
                        dropout=0.1 # Float or None
                    ),
                    dict(
                        in_channels=16,
                        out_channels=16,
                        kernel_size=(5, 5, 5),
                        stride=1, # Makes a big difference in training speeds
                        padding=0,
                        initializer=None,
                        bias_init=None, # None or value
                        norm=None,
                        pool_size=None,
                        dropout=0.1 # Float or None
                    ),
                    dict(
                        in_channels=16,
                        out_channels=64,
                        kernel_size=(5, 5, 5),
                        stride=1, # Makes a big difference in training speeds
                        padding=0,
                        initializer=None,
                        bias_init=None, # None or value
                        norm=None,
                        pool_size=None,
                        dropout=0.1 # Float or None
                    ),
    ],
}

conv_net_config_very_very_big = {
    'conv_units': [
                    dict(
                        in_channels=1,
                        out_channels=16,
                        kernel_size=(3, 3, 3),
                        stride=2, # Makes a big difference in training speeds
                        padding=0,
                        initializer=None,
                        bias_init=None, # None or value
                        norm=None,
                        pool_size=None,
                        dropout=0.1 # Float or None
                    ),
    ],
}
dense_net_config = {
    'dense_units': [100, 50],
    'initializer': None,
    'bias_init': None,
    'norm': None,
    'dropout': 0.5,  # Single value or List
}

conv_small = ConvNet(
    name='conv_net_small',
    input_networks=None,
    in_dim=(1, 28),
    config=conv_net_config_small,
)
conv_big = ConvNet(
    name='conv_net_big',
    input_networks=None,
    in_dim=(1, 28, 28),
    config=conv_net_config_big,
    # num_classes=10
)
conv_very_big = ConvNet(
    name='conv_net_very_big',
    input_networks=None,
    in_dim=(1, 28, 28, 28),
    config=conv_net_config_very_big,
)

dense_model = DenseNet(
    name='conv_net_test',
    input_networks=[conv_big, conv_small],
    in_dim=150,
    config=dense_net_config,
    # num_classes=10
)

# dense_output = dense_model(torch.ones([5,*conv_big.in_dim]))

x = train_loader.dataset.train_data[:5].float().unsqueeze(dim=1) #np.expand_dims(train_loader.dataset[:5][0], axis=0)
y = train_loader.dataset.train_labels[:5]

# x = [
#         torch.ones([5,*conv_big.in_dim]),
#         torch.ones([5,*conv_small.in_dim])]
multi_dense = [
    (val_loader.dataset, True, False),
    (TensorDataset(torch.ones([10000,*conv_small.in_dim])), True, False)
]

m = MultiDataset(multi_dense)

x = [
        (TensorDataset(torch.ones([10000,*conv_small.in_dim])), True, False),
        m,
        (val_loader.dataset, True, True),
        (TensorDataset(torch.ones([10000,*conv_very_big.in_dim])), True, False),
    ]

multi = DataLoader(MultiDataset(x), batch_size=100)

# sal_map = compute_saliency_map(model1, x, y)

# display_saliency_overlay(train_loader.dataset.train_data[0], sal_map[0][0])

model1 = ConvNet(
    name='conv_net_test_multi_input',
    input_networks=[conv_small, dense_model, conv_big, conv_very_big],
    #in_dim=[conv_small.out_dim, dense_model.out_dim, conv_big.out_dim, conv_very_big.out_dim],
    config=conv_net_config_very_very_big,
    num_classes=10
)
# a = model1.forward_pass(multi)
<<<<<<< HEAD
model1.fit(multi, multi, 30, plot=True)
import pudb; pu.db
dense_model.fit(train_loader, val_loader, 2)
import pudb; pu.db
=======

#model1.fit(multi, multi, 2)

>>>>>>> 5901f045
# snap = SnapshotNet("snap", dense_model, 3)
#conv_big.fit(train_loader, val_loader, 3, plot=True)
# snap.save_model()
#import pudb; pu.db
#model1.save_model()
very_very_big_conv_output = model1(
    [
        torch.ones([5,*model1.input_networks[0].in_dim]),
        torch.ones([5,*model1.input_networks[1].in_dim]),
        torch.ones([5,*model1.input_networks[2].in_dim]),
        torch.ones([5,*model1.input_networks[3].in_dim])
    ])

# print(model1.get_output_shapes())
# d = DenseNet(
#             name='Test_DenseNet_class',
#             in_dim=(200),
#             config={
#                 'dense_units': [100],
#                 'dropouts': [0.3],
#             },
#             num_classes=3
#         )
# rf = display_receptive_fields(d)

# test_input_1B = np.ones([1, d.in_dim], dtype=np.float32)
# sal_map_1B = compute_saliency_map(
#             d,
#             test_input_1B, torch.tensor([2]))


#model1.fit(train_loader, val_loader, 10)


model1.fit(train_loader, val_loader, 2, plot=False)

# test_input_1B = np.ones([1, d.in_dim], dtype=np.float32)
# sal_map_1B = compute_saliency_map(
#             d,
#             test_input_1B, torch.tensor([2]))


#model1.fit(train_loader, val_loader, 10)
model1.fit(train_loader, val_loader, 2, plot=False)

#model1.save_model()

#model2 = models.DenseNet.load_ensemble("/home/caitrin/Vulcan2/Vulcan2/examples/2018-10-04_19:12:36/dense_net_test")

#model2.fit(train_loader, val_loader, 4, plot=True)

# To test saliency map generation
# model1.run_test(val_loader, plot=True)

# f_pass = model1.forward_pass(val_loader, convert_to_class=True)

# cm = get_confusion_matrix(
#     model1.forward_pass(val_loader, convert_to_class=True),
#     val_loader.dataset.test_labels)
# display_confusion_matrix(cm, ["T-shirt/top","Trouser","Pullover","Dress","Coat","Sandal","Shirt","Sneaker","Bag","Ankle"])

x = train_loader.dataset.train_data[:5].float().unsqueeze(dim=1) #np.expand_dims(train_loader.dataset[:5][0], axis=0)
y = train_loader.dataset.train_labels[:5]
sal_map = compute_saliency_map(dense_model, x, y)
display_saliency_overlay(train_loader.dataset.train_data[0], sal_map[0])

se = SnapshotNet("snap", dense_model, 3)

# Does it make more sense to pass the total # of epochs
# or just how many each model should train for?

snap.fit(train_loader, val_loader, 3, plot=True)
snap.run_test(val_loader, plot=True)

snap.save_model()


# se = SnapshotNet.load_model('saved_models/snap_2018-10-17_00-06-17')
preds = snap.forward_pass(val_loader, convert_to_class=True)


# TODO: need to revisit this to be able to plot after training, interactive plotting is messing up
#plotters.visualization.display_record(record=model1.record, interactive=False)
#plt.show()

#model1.print_model_structure()
<|MERGE_RESOLUTION|>--- conflicted
+++ resolved
@@ -265,16 +265,10 @@
     num_classes=10
 )
 # a = model1.forward_pass(multi)
-<<<<<<< HEAD
 model1.fit(multi, multi, 30, plot=True)
 import pudb; pu.db
 dense_model.fit(train_loader, val_loader, 2)
 import pudb; pu.db
-=======
-
-#model1.fit(multi, multi, 2)
-
->>>>>>> 5901f045
 # snap = SnapshotNet("snap", dense_model, 3)
 #conv_big.fit(train_loader, val_loader, 3, plot=True)
 # snap.save_model()
