--- conflicted
+++ resolved
@@ -123,15 +123,7 @@
 #             return random.sample(data, len(data))
 
 
-# THIS IS FROM SNEHA  https://github.com/sneha-desai
-# TODO: replace with Joseph's version
-<<<<<<< HEAD
-# TODO: this should actually be a part of ConcatDataset called by _add see below
-# TODO: https://pytorch.org/docs/stable/_modules/torch/utils/data/dataset.html#Dataset
-def stitch_datasets(df_list, on, index_list=None):
-=======
 def stitch_datasets(df_list, merge_on_columns, index_list=None):
->>>>>>> 5e45e919
     """
     Args:
     df_list: dictionary of dataframes to stitch together
