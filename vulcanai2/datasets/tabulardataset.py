# -*- coding: utf-8 -*-
"""
This file defines the TabularDataset Class
"""
import torch
from torch.utils.data import Dataset
import numpy as np
import pandas as pd
from . import utils as utils
import logging
from itertools import groupby
from sklearn import preprocessing

logger = logging.getLogger(__name__)

<<<<<<< HEAD

=======
# TODO: give option to mirror train/target
# TODO: add more logging statements as appropriate
>>>>>>> 6eddef64
class TabularDataset(Dataset):
    """
    This defines a dataset, subclassed from torch.utils.data.Dataset. It uses pd.dataframe as the backend, with utility
    functions.
    """
    def __init__(self, data, label_column=None, join_column=None, index_list=None):
        """
        Creates an instance of Tabulardataset
        :param data: Either a path to a csv file, a list of paths to csv files or a dataframe
        :param label_column: Default label; the name of the column used as the y or label value
        :param join_column: The column on which a list of datasets should be joined
        :param index_list: List of feature columns to add
        :return: None
        """
        if isinstance(data, list):
            if not join_column:
                raise RuntimeError("You need to provide a join_column if a list of csvs are provided")
            dfs = [pd.read_csv(f) for f in data]
            self.df = utils.stitch_datasets(dfs, join_column, index_list)
        elif isinstance(data, pd.DataFrame):
            self.df = data
        else:
            self.df = pd.read_csv(data)
        self.labelColumn = label_column

        self.df = utils.clean_dataframe(self.df)

        dataset_length = self.__len__()
        logger.info(f"You have created a new dataset with {dataset_length} rows")

    def __len__(self):
        """
        Denotes the total number of samples.
        :return: None
        """
        return self.df.shape[0]

    def __getitem__(self, idx):
        """
        Generates one sample of data
        :param idx: The index of the data
        :return: The values of the row and the value of the label columns. Xs and y.
        """
        # Where df.drop is used to access the dataframe without the label column, iloc gets the row, then access values
        # and convert
<<<<<<< HEAD
        if self.labelColumn:
            xs = self.df.drop(self.labelColumn, axis=1).iloc[[2]].values.tolist()[0]
            y = self.df[[self.labelColumn]].iloc[[idx]].values.tolist()[0]
            return xs, y
        else:
            xs = self.df.iloc[[2]].values.tolist()[0]
            return xs

    def convert_to_dataframe(self):
        """
        Converts TabularDataset variable back to dataframe
        :return: The dataframe at current state
        """
        return self.df
=======

        xs = self.df.drop(self.labelColumn, axis=1).iloc[[2]].values.tolist()[0]
        xs = torch.tensor(xs, dtype=torch.float)
        y = self.df[[self.labelColumn]].iloc[[idx]].values.tolist()[0][0]
        y = torch.tensor(y, dtype=torch.long)
        return xs, y
>>>>>>> 6eddef64

    def save_dataframe(self, file_path):
        """
        Save the dataframe to a file.
        :param file_path: the file path
        :return: Noneff
        """
        self.df.to_csv(file_path, encoding='utf-8', index=True)
        logger.info(f"You have saved the dataframe as a csv to {file_path}")

    def list_all_features(self):
        """
        Lists all features (columns)
        :return: returns a list of all features.
        """
        return list(self.df)

    def replace_value_in_column(self, columns, current_values, target_values):
        """
        Replace one or more values in either a single column or a list of columns.
        :param columns: Either a single column or list of columns where you want the values to be replaced
        :param current_values: Either a single value or a list of values that you want to be replaced
        :param target_values: Either a single value or a list of values you want the current value to be replaced with
        :return: None
        """

        if not isinstance(columns, list):
            columns = [columns]

        if not isinstance(current_values, list):
            current_values = [current_values]
            target_values = [target_values]

        if len(current_values) != len(target_values):
            raise ValueError("Length of current values and target values must be the same")

        self.df[columns] = self.df[columns].replace(current_values, target_values)

        logger.info(f"replaced values in {columns}")

    def list_all_column_values(self, column_name):
        """
        List all values in this column
        :param column_name:
        :return:
        """
        return list(getattr(self.df, column_name)().unique())

    # TODO: this is really slow make it faster
    def identify_all_numerical_features(self):
        """
        Returns all columns that contain numeric values
        :return: all columns that contain numeric values
        """
        return [key for key in dict(self.df.dtypes)
                if dict(self.df.dtypes)[key] in ['float64', 'int64', 'float32', 'int32']]

    # TODO: this is really slow make it faster
    def identify_all_categorical_features(self):
        """
        Returns all columns that contain categorical values
        :return: all columns that contain categorical values
        """
        return [key for key in dict(self.df.dtypes)
                if dict(self.df.dtypes)[key] not in ['float64', 'int64', 'float32', 'int32']]

    def delete_columns(self, column_list):
        """
        Deletes columns in the list
        :param column_list: List of columns to be deleted
        :return: None
        """
        prior_length = self.__len__()
        for col in column_list:
            if col in list(self.df):
                self.df = self.df.drop(col, axis=1)

        cur_length = self.__len__()
        logger.info(f"You have dropped {prior_length - cur_length} columns")

    def create_label_encoding(self, column, ordered_values):
        """
        Create label encoding for
        Used for those categorical features where order does matter.
        :param ordered_values: Either an ordered list of possible column values. Or a mapping of column value to \
        label value. Must include all possible values.
        :return:
        """

        if isinstance(ordered_values, list):
            ordered_values = dict(map(lambda t: (t[1], t[0]), enumerate(ordered_values)))
        elif not isinstance(ordered_values, dict):
            raise ValueError("Must be either a list or dictionary")

        column_vals = ordered_values.keys()

        if len(column_vals) != len(set(column_vals)):
            raise ValueError("Ordered_value_list contains non-unique values")

        if set(column_vals) != self.list_all_column_values(column):
            raise ValueError("Not all column values are included")

        self.df = getattr(self.df, column)().map(ordered_values)

        logger.info(f"Successfully remapped {column}")

    def create_one_hot_encoding(self, column, prefix_sep="@"):
        """
        Create one-hot encoding for the provided column. Deliberatly doesn't make any decisions for you.
        :param column: The name of the column you want to one-hot encode
        :param prefix_sep: The prefix seperator.
        :return: None
        """
        if column in list(self.df):
                self.df = pd.get_dummies(self.df, dummy_na=True, columns=[column], prefix_sep=prefix_sep)
        else:
                logger.info(f"Col {column} does not exist")

    def reverse_create_one_hot_encoding(self, prefix_sep="@"):
        """
        Ensure prefix sep only exists for dummy columns
        :return: None
        """
        result_series = {}

        # Find dummy columns and build pairs (category, category_value)
        dummy_tuples = [(col.split(prefix_sep)[0], col) for col in self.df.columns if prefix_sep in col]

        # Find non-dummy columns that do not have a _
        non_dummy_cols = [col for col in self.df.columns if prefix_sep not in col]

        # For each category column group use idxmax to find the value.
        for dummy, cols in groupby(dummy_tuples, lambda item: item[0]):
            # Select columns for each category
            dummy_df = self.df[[col[1] for col in cols]]

            # Find max value among columns
            max_columns = dummy_df.idxmax(axis=1)

            # Remove category_ prefix
            result_series[dummy] = max_columns.apply(lambda item: item.split(prefix_sep)[1])

        # Copy non-dummy columns over.
        for col in non_dummy_cols:
            result_series[col] = self.df[col]

        self.df = pd.DataFrame(result_series)

        logger.info(f"Successfully converted {len(dummy_tuples)} columns back from dummy format.")

    def identify_majority_null(self, threshold):
        """
        Return columns where the number of values as determined by the threshold are null
        :param threshold: A number between 0 and 1, representing proportion needed to drop
        :return: A list of those columns with threshold percentage null values
        """
        if threshold >= 1 or threshold <= 0:
            raise ValueError("Threshold needs to be a proportion between 0 and 1")
        num_threshold = threshold * self.__len__()
        tmp = self.df.dropna(thresh=num_threshold, axis=1)
        cols = list(set(tmp.columns).difference(set(self.df.columns)))
        return cols

    def identify_unique(self, threshold):
        """
        Returns columns that have less than threshold number of unique values
        :param threshold: All columns that have threshold or less unique values will be removed.
        :return: The column list
        """
        column_list = []
        for col in self.df.columns:
            if len(self.df[col].unique()) <= threshold:
                column_list.append(col)
        return column_list

    # TODO: add in non_numeric
    def identify_unbalanced_columns(self, threshold, non_numeric=True):
        """
        This returns columns that are highly unbalanced, aka those that have a disproportionate amount of one value
        :param threshold: Proportion needed to define unbalanced, between 0 and 1
        :param non_numeric: Whether non-numeric columns are also considered.
        :return: The column list
        """
        column_list = []
        for col in self.df.columns:
            col_maj = (max(self.df[col].value_counts()) / self.df[col].value_counts().sum())
            if col_maj <= threshold:
                column_list.append(col)
        return column_list

    def identify_highly_correlated(self, threshold):
        """
        Remove one of those columns that are highly correlated with one-another.
        :param threshold: Amount of correlation necessary for removal.
        :return: None
        """
        raise NotImplementedError

    def identify_low_variance(self, threshold):
        """
        Removes those columns that have low variance
        :param threshold: Upper bound of variance needed for removal
        :return: A dictionary of column names, with the value being their variance
        """
        dct_low_var = {}
        scaler = preprocessing.MinMaxScaler()
        for col in self.df.columns:
            if self.df[col].dtype in ['float64', 'int64', 'float32', 'int32']:
                col_float_array = self.df[[col]].values.astype(float)
                scaled_col = scaler.fit_transform(col_float_array)
                col_var = scaled_col.var()
                if col_var <= threshold:
                    dct_low_var[col] = col_var
        return dct_low_var

    # future improvements could come from https://github.com/pytorch/text/blob/master/torchtext/data/dataset.py
    # noinspection PyUnusedLocal
    def split(self, split_ratio=0.7, stratified=False, strata_field='label',
              random_state=None):
        """Create train-test(-valid?) splits from the instance's examples.
        Function signature borrowed from torchtext in an effort to maintain consistency
        https://github.com/pytorch/text/blob/master/torchtext/data/dataset.py
        also partially modified from
        https://stackoverflow.com/questions/38250710/how-to-split-data-into-3-sets-train-validation-and-test
        Arguments:
            split_ratio (float or List of floats): a number [0, 1] denoting the amount
                of data to be used for the training split (rest is used for validation),
                or a list of numbers denoting the relative sizes of train, test and valid
                splits respectively. If the relative size for valid is missing, only the
                train-test split is returned. Default is 0.7 (for th train set).
            stratified (bool): whether the sampling should be stratified.
                Default is False.
            strata_field (str): name of the examples Field stratified over.
                Default is 'label' for the conventional label field.
            random_state (int): the random seed used for shuffling.
        Returns:
            Tuple[Dataset]: Datasets for train, validation, and
                test splits in that order, if the splits are provided.
        """

        if stratified:
            raise NotImplementedError("We still need to get to this!")

        train_ratio, test_ratio, val_ratio = utils.check_split_ratio(split_ratio)

        print(train_ratio, test_ratio, val_ratio)

        np.random.seed(random_state)
        perm = np.random.permutation(self.df.index)
        m = len(self.df.index)

        train_end = int(train_ratio * m)
        train_df = self.df.loc[perm[:train_end]]
        val_df = None  # just to shut up linter
        if val_ratio:
            val_end = int(val_ratio * m) + train_end
            val_df = self.df.loc[perm[train_end:val_end]]
            test_start = val_end
        else:
            test_start = train_end
        test_df = self.df.loc[perm[test_start:]]

        train = TabularDataset(train_df, self.labelColumn)
        test = TabularDataset(test_df, self.labelColumn)
        if val_ratio:
            val = TabularDataset(val_df, self.labelColumn)
            return train, val, test
        else:
            return train, test<|MERGE_RESOLUTION|>--- conflicted
+++ resolved
@@ -13,12 +13,8 @@
 
 logger = logging.getLogger(__name__)
 
-<<<<<<< HEAD
-
-=======
 # TODO: give option to mirror train/target
 # TODO: add more logging statements as appropriate
->>>>>>> 6eddef64
 class TabularDataset(Dataset):
     """
     This defines a dataset, subclassed from torch.utils.data.Dataset. It uses pd.dataframe as the backend, with utility
@@ -64,29 +60,18 @@
         """
         # Where df.drop is used to access the dataframe without the label column, iloc gets the row, then access values
         # and convert
-<<<<<<< HEAD
+
         if self.labelColumn:
             xs = self.df.drop(self.labelColumn, axis=1).iloc[[2]].values.tolist()[0]
-            y = self.df[[self.labelColumn]].iloc[[idx]].values.tolist()[0]
+            xs = torch.tensor(xs, dtype=torch.float)
+            y = self.df[[self.labelColumn]].iloc[[idx]].values.tolist()[0][0]
+            y = torch.tensor(y, dtype=torch.long)
             return xs, y
         else:
             xs = self.df.iloc[[2]].values.tolist()[0]
+            xs = torch.tensor(xs, dtype=torch.float)
             return xs
 
-    def convert_to_dataframe(self):
-        """
-        Converts TabularDataset variable back to dataframe
-        :return: The dataframe at current state
-        """
-        return self.df
-=======
-
-        xs = self.df.drop(self.labelColumn, axis=1).iloc[[2]].values.tolist()[0]
-        xs = torch.tensor(xs, dtype=torch.float)
-        y = self.df[[self.labelColumn]].iloc[[idx]].values.tolist()[0][0]
-        y = torch.tensor(y, dtype=torch.long)
-        return xs, y
->>>>>>> 6eddef64
 
     def save_dataframe(self, file_path):
         """
