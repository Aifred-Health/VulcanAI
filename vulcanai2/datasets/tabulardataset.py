--- conflicted
+++ resolved
@@ -127,17 +127,6 @@
         -------
         The values of the row and the value of the label columns. Xs, Y
         """
-<<<<<<< HEAD
-        # Where df.drop is used to access the dataframe without the label column, iloc gets the row, then access values
-        # and convert
-        xs = self.df.drop(self.labelColumn, axis=1).iloc[[2]].values.tolist()[0]
-        xs = torch.tensor(xs, dtype=torch.float)
-        y = self.df[[self.labelColumn]].iloc[[idx]].values.tolist()[0][0]
-        y = torch.tensor(y, dtype=torch.long)
-
-        return xs, y
-=======
-
         # Where df.drop is used to access the dataframe without
         # the label column, iloc gets the row, then access values and convert
 
@@ -200,7 +189,6 @@
                     **dataset_dict)
 
         logger.info(f"Successfully merged {len(dataset_dict)} datasets")
->>>>>>> 8d8af507
 
     def save_dataframe(self, file_path):
         """
