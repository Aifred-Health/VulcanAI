--- conflicted
+++ resolved
@@ -1,5 +1,2 @@
-<<<<<<< HEAD
-=======
 from .fashion import FashionData
->>>>>>> 3c88d02c
 from .tabulardataset import TabularDataset