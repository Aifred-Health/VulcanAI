--- conflicted
+++ resolved
@@ -126,12 +126,6 @@
             assert isinstance(input_data, torch.Tensor)
             input_data.requires_grad_()
 
-<<<<<<< HEAD
-        if not isinstance(targets, torch.LongTensor):
-            targets = torch.LongTensor(targets)
-
-=======
->>>>>>> 6eddef64
         # Forward pass
         network_output = self.network(input_data)
         # Zero gradients
@@ -144,12 +138,6 @@
         one_hot_output = one_hot_output.to(self.network.device)
         # Backward pass
         network_output.backward(gradient=one_hot_output)
-<<<<<<< HEAD
-        # Convert Pytorch variable to numpy array
-        # Will return batch dimension as well
-        gradients_as_arr = \
-            [grad.data for grad in reversed(self.gradients)]
-=======
 
         def extract_input_gradients_multidataset(input_data):
             for data in input_data:
@@ -163,6 +151,5 @@
         else:
             self.gradients.append(input_data.grad.data.numpy())
 
->>>>>>> 6eddef64
         self._remove_hooks()
         return self.gradients