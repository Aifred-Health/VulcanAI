--- conflicted
+++ resolved
@@ -5,12 +5,9 @@
 import logging
 logger = logging.getLogger(__name__)
 
-<<<<<<< HEAD
+
+# TODO: Should call this BaseUnit or call the others DenseLayer, etc.
 class BaseLayer(nn.Sequential):
-=======
-# TODO: Should call this BaseUnit or call the others DenseLayer, etc.
-class BaseLayer(nn.Module):
->>>>>>> 743273cb
     """The base class of layer
     """
     def __init__(self, weight_init=None, bias_init=0,
@@ -99,22 +96,7 @@
                               padding=padding
                               )
 
-<<<<<<< HEAD
         self.add_module('kernel', self.kernel)
-=======
-        # TODO: Why don't we also have instance norm here too? I think this is something we can bring up to the base class
-        #       since the two classes will share norms
-        if self.norm:
-            self.batch_norm = self.batch_norm(num_features=out_channels)
-        self.activation = activation
-        self.pool = None
-
-        if pool_size is not None:
-            self.pool = self.pool_layer(kernel_size=pool_size)
-
-    def forward(self, input):
-        output = self.kernel(input)
->>>>>>> 743273cb
 
         # Norm
         if self.norm is not None:
@@ -159,7 +141,6 @@
             return x.numel()
 
 
-
 ####### TODO: Will work on these classes below later during Vulcan2 deployment
 class InputUnit(BaseLayer):
     def __init__(self, in_channels, out_channels, bias=False):
