# -*- coding: utf-8 -*-
"""Defines the basenetwork class"""
# Core imports
import abc
import torch
from torch.autograd import Variable
from torch import nn
import sys

# Vulcan imports
from .layers import *
from .utils import network_summary
from .metrics import Metrics
from ..plotters.visualization import display_record

# Generic imports
import pydash as pdash
from tqdm import tqdm, trange
from datetime import datetime
import logging
import os
import pickle
<<<<<<< HEAD
from collections import OrderedDict
import copy
=======
import time
from collections import OrderedDict as odict
>>>>>>> 74a8dadf
import numpy as np
import math

import matplotlib
import matplotlib.pyplot as plt
import seaborn as sns

import warnings

warnings.filterwarnings("ignore")

sns.set(style='dark')
logger = logging.getLogger(__name__)


class BaseNetwork(nn.Module):
    """
    Defines the BaseNetwork object.

    Parameters
    ----------
    name : str
        The name of the network. Used when saving the file.
    config : dict
        The configuration of the network module, as a dict.
    in_dim : tuple
        The input dimensions of the network. Not required to specify when the
        network has input_networks.
    save_path : str
        The name of the file to which you would like to save this network.
    input_networks : list of BaseNetwork
        A network object provided as input.
    num_classes : int or None
        The number of classes to predict.
    activation : torch.nn.Module
        The desired activation function for use in the network.
    pred_activation : torch.nn.Module
        The desired activation function for use in the prediction layer.
    optim_spec : dict
        A dictionary of parameters for the desired optimizer.
    lr_scheduler : torch.optim.lr_scheduler
        A callable torch.optim.lr_scheduler
    early_stopping : str or None
        So far just 'best_validation_error' is implemented.
    criter_spec : dict
        criterion specification with name and all its parameters.

    Returns
    -------
    network : BaseNetwork

    """

    def __init__(self, name, config, in_dim=None, save_path=None,
                 input_networks=None, num_classes=None,
                 activation=nn.ReLU(), pred_activation=None,
                 optim_spec={'name': 'Adam', 'lr': 0.001},
                 lr_scheduler=None, early_stopping=None,
                 criter_spec=nn.CrossEntropyLoss()):
        """Define, initialize, and build the BaseNetwork."""
        super(BaseNetwork, self).__init__()

        self._name = name
        if in_dim is not None:
            if isinstance(in_dim, int):
                self.in_dim = tuple([in_dim])
            else:
                self.in_dim = in_dim
        else:
            if input_networks is None:
                raise ValueError("BaseNetwork must have either in_dim or \
                                input_networks")

        self._config = config
        self._save_path = save_path

        # Turn into list if not list
        if input_networks is not None and \
            not isinstance(input_networks, list):
            input_networks = [input_networks]

        if input_networks is not None and \
            not isinstance(input_networks, nn.ModuleList):
            self.input_networks = nn.ModuleList(input_networks)
        else:
            self.input_networks = input_networks

        self._num_classes = num_classes

        self._optim_spec = optim_spec
        self._lr_scheduler = lr_scheduler
        self._early_stopping = early_stopping
        self._criter_spec = criter_spec

        if self._num_classes:
            self.metrics = Metrics()

        self.optim = None
        self.criterion = None

        self.epoch = 0

        self.record = dict(
            epoch=[],
            train_error=[],
            train_accuracy=[],
            validation_error=[],
            validation_accuracy=[]
        )

        # Creates the Network, and re-writes the self.in_dim
        self._create_network(
            activation=activation,
            pred_activation=pred_activation)

<<<<<<< HEAD
=======
        # Compute self.out_dim of the network
        self.out_dim = self._get_out_dim()

    @abc.abstractmethod
    def _merge_input_network_outputs(self, inputs):
        """Abstract method used to define how to handle multi-inputs."""
        pass

    def forward(self, inputs, **kwargs):
        """
        Perform a forward pass through the modules.

        If the network is defined with `num_classes` then it contains a
        classification layer/network tail. The inputs will be passed
        through the networks and then through the classifier.
        If not, the input is passed through the network and
        returned without passing through a classification layer.

        Parameters
        ----------
        inputs : list(torch.Tensor)
            The inputs to pass throught the network.

        Returns
        -------
        output : torch.Tensor

        """
        if not isinstance(inputs, list):
            inputs = [inputs]

        if self.input_networks is not None:
            net_outs = []
            for net, x in zip(self.input_networks, inputs):
                net_outs.append(net(x))
            output = self._merge_input_network_outputs(net_outs)
        else:
            output = torch.cat(inputs, dim=1)

        network_output = self.network(output)

        if self._num_classes:
            class_output = self.network_tail(network_output)
            return class_output
        else:
            return network_output

    def _get_out_dim(self):
        """
        Return the shape of the output of network by performing 
        a single forward pass using built-up data.

        Returns
        -------
        shape : tuple
            The output shape of the network.
        """
        if self.network is not None:
            out = self.network(torch.ones([1, *self.in_dim]))
            if self._num_classes:
                out = self.network_tail(out)
            return tuple(out.shape[1:])
        else:
            return None

>>>>>>> 74a8dadf
    @property
    def name(self):
        """
        Return the name.

        Returns
        -------
        name : string
            The name of the network.
        """
        return self._name

    @name.setter
    def name(self, value):
        self._name = value

    @property
    def save_path(self):
        """Return the save path of the network.

        Returns
        -------
        save_path : string
            The save path of the network.

        """
        return self._save_path

    @save_path.setter
    def save_path(self, value):
        if not value:
            self._save_path = "{}_{date:%Y-%m-%d_%H:%M:%S}/".format(
                self.name, date=datetime.now())
        else:
            self._save_path = value

    @property
    def lr_scheduler(self):
        """
        Return the network lr_scheduler.

        Returns
        -------
        lr_scheduler : torch.optim.lr_scheduler

        """
        return self._lr_scheduler

    @lr_scheduler.setter
    def lr_scheduler(self, value):
        self._lr_scheduler = value

    @property
    def early_stopping(self):
        """
        Return the stopping rule.

        Returns
        -------
        stopping_rule : str
            The stoping rule

        """
        return self._early_stopping

    @early_stopping.setter
    def early_stopping(self, value):
        self._early_stopping = value

    @property
    def criter_spec(self):
        """
        Return the criterion specification.

        Returns
        -------
        _criter_spec : dict
            The criterion specification.

        """
        return self._criter_spec

    @criter_spec.setter
    def criter_spec(self, value):
        self._criter_spec = value

    def get_layers(self):
        """
        Returns an ordered dict of all modules in this network (layers).

<<<<<<< HEAD
    def get_output_shapes(self, input_size=None):
        """
        Returns the summary of shapes of all layers in the network
        :return: OrderedDict of shape of each layer in the network
        """
        if not input_size:
            if self._input_network:
                input_size = self._input_network._dimensions
            else:
                input_size = self._dimensions

        def register_hook(module):
            """
            Registers a backward hook
            For more info: https://pytorch.org/docs/stable/_modules/torch/tensor.html#Tensor.register_hook
            """

            def hook(module, input, output):
                """
                https://github.com/pytorch/tutorials/blob/8afce8a213cb3712aa7de1e1cf158da765f029a7/beginner_source/former_torchies/nn_tutorial.py#L146
                """
                class_name = str(module.__class__).split('.')[-1].split("'")[0]
                module_idx = len(summary)

                m_key = '%s-%i' % (class_name, module_idx + 1)
                summary[m_key] = OrderedDict()
                summary[m_key]['input_shape'] = list(input[0].size())
                summary[m_key] = self.get_size(summary[m_key], output)

                params = 0
                if hasattr(module, 'weight'):
                    params += torch.prod(torch.LongTensor(list(module.weight.size())))
                    if module.weight.requires_grad:
                        summary[m_key]['trainable'] = True
                    else:
                        summary[m_key]['trainable'] = False
                if hasattr(module, 'bias'):
                    params += torch.prod(torch.LongTensor(list(module.bias.size())))

                summary[m_key]['nb_params'] = params

            if not isinstance(module, nn.Sequential) and \
                    not isinstance(module, nn.ModuleList) and \
                    not (module == self):
                hooks.append(module.register_forward_hook(hook))

        # check if there are multiple inputs to the network
        if isinstance(input_size[0], (list, tuple)):
            x = [Variable(torch.rand(1, *in_size)) for in_size in input_size]
        else:
            x = Variable(torch.rand(1, *input_size))

        # create properties
        summary = OrderedDict()
        hooks = []
        # register hook
        self.apply(register_hook)
        # make a forward pass

        self.cpu()(x)  # TODO: why is this .cpu?

        # remove these hooks
        for h in hooks:
            h.remove()

        return summary
=======
        Returns
        -------
        layers : OrderedDict()
>>>>>>> 74a8dadf

        """
        return self._modules

    def get_weights(self):
        """
        Return a dictionary containing a whole state of the module

        Returns
        -------
        weights : dict
            A dictionary containing a whole state of the module.
        """
        return self.state_dict()

    @abc.abstractmethod
    def _create_network(self, **kwargs):
        """
        Define the network. Abstract method that needs to be overridden.

        Returns
        -------
        None

        """
        self.network = None
        pass

    def freeze(self, apply_inputs=False):
        """
        Freeze network weights so training doesn't modify them.

        Parameters
        ----------
        apply_inputs : boolean
            Whether to freeze all input networks recursively

        Returns
        -------
        None

        """
        self._toggle_freeze(freeze=True, apply_inputs=apply_inputs)

    def unfreeze(self, apply_inputs=False):
        """
        Unfreeze network weights so training does modify them.

        Parameters
        ----------
        apply_inputs : boolean
            Whether to unfreeze all input networks recursively

        Returns
        -------
        None

        """
        self._toggle_freeze(freeze=False, apply_inputs=apply_inputs)

    def _toggle_freeze(self, freeze, apply_inputs):
        # Freeze core network parameters
        for params in self.network.parameters():
            # If freeze is True, set requires_grad to False
            # If freeze is False, set requires_grad to True
            params.requires_grad = not freeze
        # Freeze prediction layer parameters
        if 'network_tail' in self._modules:
            for params in self.network_tail.parameters():
                # If freeze is True, set requires_grad to False
                # If freeze is False, set requires_grad to True
                params.requires_grad = not freeze
        # Recursively toggle freeze on
        if apply_inputs and self.input_networks is not None:
            for network in self.input_networks:
                network._toggle_freeze(
                    freeze=freeze,
                    apply_inputs=apply_inputs)

    def _init_optimizer(self, optim_spec):
        optim_class = getattr(torch.optim, optim_spec["name"])
        optim_spec = pdash.omit(optim_spec, "name")
        return optim_class(self.parameters(), **optim_spec)

    @staticmethod
    def _init_criterion(criterion_spec):
        return criterion_spec

    def _init_trainer(self):
        self.optim = self._init_optimizer(self._optim_spec)
        # TODO: Use logger to describe if the optimizer is changed.
        self.criterion = self._init_criterion(self._criter_spec)

    def fit(self, train_loader, val_loader, epochs,
            retain_graph=None, valid_interv=4, plot=False):
        """
        Trains the network on the provided data.

        Parameters
        ----------
        train_loader : DataLoader
            The DataLoader object containing the training data.
        val_loader : DataLoader
            The DataLoader object containing the validation data.
        epochs : int
            The number of epochs to train for.
        retain_graph : {None, True, False}
            Whether retain_graph will be true when .backwards is called.
        valid_interv : int
            Specifies the period of epochs before validation calculation.

        Returns
        -------
        None

        """

        # In case there is already one, don't overwrite it.
        # Important for not removing the ref from a lr scheduler
        if self.optim is None:
            self._init_trainer()

        try:
            if plot:
                fig_number = plt.gcf().number + 1 if plt.fignum_exists(1) else 1
                plt.show()

            for epoch in trange(epochs, desc='Epoch: ', ncols=80):

                train_loss, train_acc = self._train_epoch(train_loader,
                                                          retain_graph)
                if self.lr_scheduler is not None:
                    self.lr_scheduler.step(epoch=epoch)

                valid_loss = valid_acc = np.nan
                if epoch % valid_interv == 0:
                    valid_loss, valid_acc = self._validate(val_loader)

                tqdm.write("\n Epoch {}:\n"
                           "Train Loss: {:.6f} | Test Loss: {:.6f} |"
                           "Train Acc: {:.4f} | Test Acc: {:.4f}".format(
                    self.epoch,
                    train_loss,
                    valid_loss,
                    train_acc,
                    valid_acc
                ))

                self.record['epoch'].append(self.epoch)
                self.record['train_error'].append(train_loss)
                self.record['train_accuracy'].append(train_acc)
                self.record['validation_error'].append(valid_loss)
                self.record['validation_accuracy'].append(valid_acc)

                if plot is True:
                    plt.ion()
                    plt.figure(fig_number)
                    display_record(record=self.record)
                self.epoch += 1

        except KeyboardInterrupt:
<<<<<<< HEAD
            print("\n\n***KeyboardInterrupt: Training stopped prematurely.***\n\n")

=======
            logger.warning(
                "\n\n**********KeyboardInterrupt: "
                "Training stopped prematurely.**********\n\n")
>>>>>>> 74a8dadf

    def _train_epoch(self, train_loader, retain_graph):
        """
        Trains the network for 1 epoch.

        Parameters
        ----------
        train_loader : DataLoader
            The DataLoader object containing the dataset to train on.

        Returns
        -------
        (train_loss, train_accuracy) : (float, float)
            Returns the train loss and accuracy.

        """
        self.train()  # Set model to training mode

        train_loss_accumulator = 0.0
        train_accuracy_accumulator = 0.0
        pbar = trange(len(train_loader.dataset), desc='Training.. ')

        for batch_idx, (data, targets) in enumerate(train_loader):

            # for idx, d in enumerate(data):
            #     data[idx] = Variable(d, requires_grad=True)
            # targets = Variable(targets)

            if torch.cuda.is_available():
                for idx, d in enumerate(data):
                    data[idx] = d.cuda()
                targets = targets.cuda()
                self.cuda()

            # Forward + Backward + Optimize
            # import pudb; pu.db
            predictions = self(data)

            train_loss = self.criterion(predictions, targets)
            train_loss_accumulator += train_loss.item()

            self.optim.zero_grad()
            train_loss.backward(retain_graph=retain_graph)
            self.optim.step()

            batch_len = train_loader.batch_size

            if batch_idx % 10 == 0:
                # Update tqdm bar
<<<<<<< HEAD

                if ((batch_idx + 10) * len(data)) <= len(train_loader.dataset):
                    pbar.update(10 * len(data))
=======
                if ((batch_idx + 10) * batch_len) <= len(train_loader.dataset):
                    pbar.update(10 * batch_len)
>>>>>>> 74a8dadf
                else:
                    pbar.update(
                        len(train_loader.dataset) - int(batch_idx * batch_len))

            train_accuracy_accumulator += self.metrics.get_score(predictions,
                                                                 targets)

        pbar.close()

<<<<<<< HEAD
        # noinspection PyUnboundLocalVariable

        train_loss = train_loss_accumulator * len(data) / len(train_loader.dataset)
        train_accuracy = train_accuracy_accumulator * len(data) / len(train_loader.dataset)
=======
        train_loss = train_loss_accumulator * \
            train_loader.batch_size / len(train_loader.dataset)
        train_accuracy = train_accuracy_accumulator * \
            train_loader.batch_size / len(train_loader.dataset)
>>>>>>> 74a8dadf

        return train_loss, train_accuracy

    def _validate(self, val_loader):
        """
        Validate the network on the validation data.

        Parameters
        ----------
        val_loader : DataLoader
            The DataLoader object containing the dataset to evaluate on

        Returns
        -------
        (val_loss, val_accuracy) : (float, float)
            Returns the validation loss and accuracy

        """
        self.eval()  # Set model to evaluate mode

        val_loss_accumulator = 0.0
        val_accuracy_accumulator = 0.0
        pbar = trange(len(val_loader.dataset), desc='Validating.. ')

        for batch_idx, (data, targets) in enumerate(val_loader):

            # for idx, d in enumerate(data):
            #     data[idx] = Variable(d, requires_grad=False)
            # targets = Variable(targets, requires_grad=False)

            if torch.cuda.is_available():
                for idx, d in enumerate(data):
                    data[idx] = d.cuda()
                targets = targets.cuda()
                self.cuda()

            predictions = self(data)

            validation_loss = self.criterion(predictions, targets)
            val_loss_accumulator += validation_loss.item()

            batch_len = val_loader.batch_size

            if batch_idx % 10 == 0:
                # Update tqdm bar
<<<<<<< HEAD

                if ((batch_idx + 10) * len(data)) <= len(val_loader.dataset):
                    pbar.update(10 * len(data))
=======
                if ((batch_idx + 10) * batch_len) <= len(val_loader.dataset):
                    pbar.update(10 * batch_len)
>>>>>>> 74a8dadf
                else:
                    pbar.update(
                        len(val_loader.dataset) - int(batch_idx * batch_len))
            val_accuracy_accumulator += self.metrics.get_score(predictions,
                                                               targets)

        pbar.close()
<<<<<<< HEAD

        validation_loss = val_loss_accumulator * len(data) / len(val_loader.dataset)
        validation_accuracy = val_accuracy_accumulator * len(data) / len(val_loader.dataset)
=======
        validation_loss = val_loss_accumulator * \
            val_loader.batch_size / len(val_loader.dataset)
        validation_accuracy = val_accuracy_accumulator * \
            val_loader.batch_size / len(val_loader.dataset)
>>>>>>> 74a8dadf

        return validation_loss, validation_accuracy

    def run_test(self, data_loader, figure_path=None, plot=False):
        """Will conduct the test suite to determine model strength."""
        return self.metrics.run_test(
            network=self,
            data_loader=data_loader,
            figure_path=figure_path,
            plot=plot)

    def cross_validate(self, data_loader, k, epochs,
                       average_results=True, retain_graph=None,
                       valid_interv=4, plot=False, figure_path=None):
        """Will conduct the test suite to determine model strength."""
        return self.metrics.cross_validate(
            network=self,
            data_loader=data_loader,
            k=k,
            epochs=epochs,
            average_results=average_results,
            retain_graph=retain_graph,
            valid_interv=valid_interv,
            plot=plot,
            figure_path=figure_path)  # TODO: deal with repeated default parameters

    # TODO: Instead of self.cpu(), use is_cuda to know if you can use gpu
    def forward_pass(self, data_loader, convert_to_class=False):
        """
        Allow the user to pass data through the network.

        Parameters
        ----------
        data_loader : DataLoader
            DataLoader object to make the pass with.
        convert_to_class : boolean
            If true, list of class predictions instead of class probabilites.

        Returns
        -------
        outputs : numpy.ndarray
            Numpy matrix with the output. Same shape as network out_dim.

        """
        self.eval()
        # prediction_shape used to aggregate network outputs
        # (e.g. with or without class conversion)
        pred_collector = torch.tensor([])
        for batch_idx, (*data, _) in enumerate(data_loader):

            if torch.cuda.is_available():
                data = data.cuda()
                self.cuda()
            # Get raw network output
            predictions = self(data)
            if self._num_classes:
                # Get probabilities
                predictions = nn.Softmax(dim=1)(predictions)
                if convert_to_class:
                    predictions = torch.tensor(
                        self.metrics.get_class(
                            in_matrix=predictions.cpu())).float()
            # Aggregate predictions
            pred_collector = torch.cat([pred_collector, predictions.cpu()])
        # Tensor comes in as float so convert back to int if returning classes
        if self._num_classes and convert_to_class:
            pred_collector = pred_collector.long()
        if isinstance(pred_collector, torch.Tensor):
                pred_collector = pred_collector.detach().numpy()
        return pred_collector

    def save_model(self, save_path=None):
        """
        Save the model (and it's input networks)

        Parameters
        ----------
        save_path : str
            The save directory (not a file)

        Returns
        -------
        save_path : str
            The save path where you'll find the model directly.

        """
        if not save_path:
            save_path = r"saved_models/"

        if not save_path.endswith("/"):
            save_path = save_path + "/"

        save_path = save_path + "{}_{}/".format(
            self.name, datetime.now().strftime("%Y-%m-%d_%H-%M-%S"))
        logger.info("No save path provided, saving to {}".format(save_path))
        # Recursively save the input networks as well.
        if self.input_networks is not None:
            for input_network in self.input_networks:
                input_network.save_model(save_path)

        if not os.path.exists(save_path):
            os.makedirs(save_path)

        self.save_path = save_path

        # TODO: to improve: # object.__getstate__()
        model_file_path = save_path + "model.pkl"
        state_dict_file_path = save_path + "state_dict.pkl"
        pickle.dump(self, open(model_file_path, "wb"), 2)
        pickle.dump(self.state_dict, open(state_dict_file_path, "wb"), 2)
        return self.save_path

    @classmethod
    def load_model(cls, load_path, load_complete_model_stack=True):
        """
        Load the model from the given directory.

        Parameters
        ----------
        load_path : str
            The load directory (not a file)
        load_complete_model_stack : boolean
            Whether to load all parent networks as well. Not yet implemented.

        Returns
        -------
        network : BaseNetwork
            A network object with all components intact.

        """
        # TODO: does this break windows?? no idea.
        if not load_path.endswith("/"):
            load_path = load_path + "/"

        model_file_path = load_path + "model.pkl"

        instance = pickle.load(open(model_file_path, 'rb'))

        return instance<|MERGE_RESOLUTION|>--- conflicted
+++ resolved
@@ -20,13 +20,8 @@
 import logging
 import os
 import pickle
-<<<<<<< HEAD
-from collections import OrderedDict
-import copy
-=======
 import time
 from collections import OrderedDict as odict
->>>>>>> 74a8dadf
 import numpy as np
 import math
 
@@ -142,8 +137,6 @@
             activation=activation,
             pred_activation=pred_activation)
 
-<<<<<<< HEAD
-=======
         # Compute self.out_dim of the network
         self.out_dim = self._get_out_dim()
 
@@ -209,7 +202,6 @@
         else:
             return None
 
->>>>>>> 74a8dadf
     @property
     def name(self):
         """
@@ -300,78 +292,9 @@
         """
         Returns an ordered dict of all modules in this network (layers).
 
-<<<<<<< HEAD
-    def get_output_shapes(self, input_size=None):
-        """
-        Returns the summary of shapes of all layers in the network
-        :return: OrderedDict of shape of each layer in the network
-        """
-        if not input_size:
-            if self._input_network:
-                input_size = self._input_network._dimensions
-            else:
-                input_size = self._dimensions
-
-        def register_hook(module):
-            """
-            Registers a backward hook
-            For more info: https://pytorch.org/docs/stable/_modules/torch/tensor.html#Tensor.register_hook
-            """
-
-            def hook(module, input, output):
-                """
-                https://github.com/pytorch/tutorials/blob/8afce8a213cb3712aa7de1e1cf158da765f029a7/beginner_source/former_torchies/nn_tutorial.py#L146
-                """
-                class_name = str(module.__class__).split('.')[-1].split("'")[0]
-                module_idx = len(summary)
-
-                m_key = '%s-%i' % (class_name, module_idx + 1)
-                summary[m_key] = OrderedDict()
-                summary[m_key]['input_shape'] = list(input[0].size())
-                summary[m_key] = self.get_size(summary[m_key], output)
-
-                params = 0
-                if hasattr(module, 'weight'):
-                    params += torch.prod(torch.LongTensor(list(module.weight.size())))
-                    if module.weight.requires_grad:
-                        summary[m_key]['trainable'] = True
-                    else:
-                        summary[m_key]['trainable'] = False
-                if hasattr(module, 'bias'):
-                    params += torch.prod(torch.LongTensor(list(module.bias.size())))
-
-                summary[m_key]['nb_params'] = params
-
-            if not isinstance(module, nn.Sequential) and \
-                    not isinstance(module, nn.ModuleList) and \
-                    not (module == self):
-                hooks.append(module.register_forward_hook(hook))
-
-        # check if there are multiple inputs to the network
-        if isinstance(input_size[0], (list, tuple)):
-            x = [Variable(torch.rand(1, *in_size)) for in_size in input_size]
-        else:
-            x = Variable(torch.rand(1, *input_size))
-
-        # create properties
-        summary = OrderedDict()
-        hooks = []
-        # register hook
-        self.apply(register_hook)
-        # make a forward pass
-
-        self.cpu()(x)  # TODO: why is this .cpu?
-
-        # remove these hooks
-        for h in hooks:
-            h.remove()
-
-        return summary
-=======
         Returns
         -------
         layers : OrderedDict()
->>>>>>> 74a8dadf
 
         """
         return self._modules
@@ -533,14 +456,10 @@
                 self.epoch += 1
 
         except KeyboardInterrupt:
-<<<<<<< HEAD
-            print("\n\n***KeyboardInterrupt: Training stopped prematurely.***\n\n")
-
-=======
+
             logger.warning(
                 "\n\n**********KeyboardInterrupt: "
                 "Training stopped prematurely.**********\n\n")
->>>>>>> 74a8dadf
 
     def _train_epoch(self, train_loader, retain_graph):
         """
@@ -590,14 +509,9 @@
 
             if batch_idx % 10 == 0:
                 # Update tqdm bar
-<<<<<<< HEAD
-
-                if ((batch_idx + 10) * len(data)) <= len(train_loader.dataset):
-                    pbar.update(10 * len(data))
-=======
+
                 if ((batch_idx + 10) * batch_len) <= len(train_loader.dataset):
                     pbar.update(10 * batch_len)
->>>>>>> 74a8dadf
                 else:
                     pbar.update(
                         len(train_loader.dataset) - int(batch_idx * batch_len))
@@ -607,17 +521,10 @@
 
         pbar.close()
 
-<<<<<<< HEAD
-        # noinspection PyUnboundLocalVariable
-
-        train_loss = train_loss_accumulator * len(data) / len(train_loader.dataset)
-        train_accuracy = train_accuracy_accumulator * len(data) / len(train_loader.dataset)
-=======
         train_loss = train_loss_accumulator * \
             train_loader.batch_size / len(train_loader.dataset)
         train_accuracy = train_accuracy_accumulator * \
             train_loader.batch_size / len(train_loader.dataset)
->>>>>>> 74a8dadf
 
         return train_loss, train_accuracy
 
@@ -663,14 +570,9 @@
 
             if batch_idx % 10 == 0:
                 # Update tqdm bar
-<<<<<<< HEAD
-
-                if ((batch_idx + 10) * len(data)) <= len(val_loader.dataset):
-                    pbar.update(10 * len(data))
-=======
+
                 if ((batch_idx + 10) * batch_len) <= len(val_loader.dataset):
                     pbar.update(10 * batch_len)
->>>>>>> 74a8dadf
                 else:
                     pbar.update(
                         len(val_loader.dataset) - int(batch_idx * batch_len))
@@ -678,16 +580,11 @@
                                                                targets)
 
         pbar.close()
-<<<<<<< HEAD
-
-        validation_loss = val_loss_accumulator * len(data) / len(val_loader.dataset)
-        validation_accuracy = val_accuracy_accumulator * len(data) / len(val_loader.dataset)
-=======
+
         validation_loss = val_loss_accumulator * \
             val_loader.batch_size / len(val_loader.dataset)
         validation_accuracy = val_accuracy_accumulator * \
             val_loader.batch_size / len(val_loader.dataset)
->>>>>>> 74a8dadf
 
         return validation_loss, validation_accuracy
 
