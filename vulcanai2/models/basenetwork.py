# -*- coding: utf-8 -*-
"""Defines the basenetwork class"""
# Core imports
import abc
import torch
from torch.autograd import Variable
<<<<<<< HEAD
import torch.nn.modules.loss as loss
import torch.utils.data
=======
from torch import nn
>>>>>>> 3278f481

# Vulcan imports
from .layers import *
from .metrics import Metrics
from ..plotters.visualization import display_record

# Generic imports
import pydash as pdash
from tqdm import tqdm, trange
from datetime import datetime
import logging
import os
import pickle
from collections import OrderedDict
<<<<<<< HEAD
import copy
=======
import numpy as np
>>>>>>> 3278f481

import matplotlib
import matplotlib.pyplot as plt
import seaborn as sns

import warnings

warnings.filterwarnings("ignore")

sns.set(style='dark')
logger = logging.getLogger(__name__)


class BaseNetwork(nn.Module):
    """
    Defines the BaseNetwork object.

    Parameters
    ----------
    name : str
        The name of the network. Used when saving the file.
    dimensions : list of tuples
        The dimensions of the network.
    config : dict
        The configuration of the network module, as a dict.
    save_path : str
        The name of the file to which you would like to save this network.
    input_network : list of BaseNetwork
        A network object provided as input.
    num_classes : int or None
        The number of classes to predict.
    activation : torch.nn.Module
        The desired activation function for use in the network.
    pred_activation : torch.nn.Module
        The desired activation function for use in the prediction layer.
    optim_spec : dict
        A dictionary of parameters for the desired optimizer.
    lr_scheduler : torch.optim.lr_scheduler
        A callable torch.optim.lr_scheduler
    early_stopping : str or None
        So far just 'best_validation_error' is implemented.
    criter_spec : dict
        criterion specification with name and all its parameters.

    """

    # TODO: not great to use mutables as arguments.
    # TODO: reorganize these.
    def __init__(self, name, dimensions, config, save_path=None,
                 input_network=None, num_classes=None,
                 activation=nn.ReLU(), pred_activation=None,
                 optim_spec={'name': 'Adam', 'lr': 0.001},
                 lr_scheduler=None, early_stopping=None,
                 criter_spec=nn.CrossEntropyLoss()):
        """Define, initialize, and build the BaseNetwork."""
        super(BaseNetwork, self).__init__()

        self._name = name
        self._dimensions = dimensions
        self._config = config

        self._save_path = save_path

        self._input_network = input_network
        self._num_classes = num_classes

<<<<<<< HEAD
        self._activation = activation
        self._pred_activation = pred_activation

=======
>>>>>>> 3278f481
        self._optim_spec = optim_spec
        self._lr_scheduler = lr_scheduler
        self._early_stopping = early_stopping
        self._criter_spec = criter_spec

        if self._num_classes:
            self.metrics = Metrics(self._num_classes)

        self.optim = None
        self.criterion = None
<<<<<<< HEAD
        #self._itr = 0 #TODO: ?
=======
        self.epoch = 0

        self.record = dict(
            epoch=[],
            train_error=[],
            train_accuracy=[],
            validation_error=[],
            validation_accuracy=[]
        )

        # self._itr = 0 #TODO: ?
>>>>>>> 3278f481

        self._create_network(
            activation=activation,
            pred_activation=pred_activation)

    # TODO: where to do typechecking... just let everything fail?

    @property
    def name(self):
        """
        Returns the name.

        Returns
        -------
        name : string
            The name of the network.
        """
        return self._name

    @name.setter
    def name(self, value):
        self._name = value

    @property
    def save_path(self):
        """
        Returns the save path
        :return: the save path of the network
        """
        return self._save_path

    @save_path.setter
    def save_path(self, value):
        if not value:
            self._save_path = "{}_{date:%Y-%m-%d_%H:%M:%S}/".format(
                self.name, date=datetime.now())
        else:
            self._save_path = value

    @property
    def lr_scheduler(self):
        """
        Returns the lr_scheduler
        :return: the lr_scheduler
        """
        return self._lr_scheduler

    @lr_scheduler.setter
    def lr_scheduler(self, value):
        self._lr_scheduler = value

    @property
    def early_stopping(self):
        """
        Returns the stopping rule
        :return: The stoping rule
        """
        return self._early_stopping

    @early_stopping.setter
    def early_stopping(self, value):
        self._early_stopping = value

    @property
    def criter_spec(self):
        """
        Returns the criterion spec.
        :return: the criterion spec.
        """
        return self._criter_spec

    @criter_spec.setter
    def criter_spec(self, value):
        self._criter_spec = value

    def get_flattened_size(self, network):
        """
        Returns the flattened output size of the conv network's last layer.
        :param network: The network to flatten
        :return: The flattened output size of the conv network's last layer.
        """
        with torch.no_grad():
            x = torch.ones(1, *self.in_dim)
            x = network(x)
            return x.numel()

    def get_output_size(self):
        """
        Returns the output size of the network's last layer
        :return: The output size of the network's last layer
        """
        with torch.no_grad():
            x = torch.ones(1, self.in_dim)
            x = self(x)  # x = network(x)
            return x.size()[1]

    def get_size(self, summary_dict, output):
        """
        Helper function for the function get_output_shapes
        """
        if isinstance(output, tuple):
            for i in range(len(output)):
                summary_dict[i] = OrderedDict()
                summary_dict[i] = self.get_size(summary_dict[i], output[i])
        else:
            summary_dict['output_shape'] = list(output.size())
        return summary_dict

    def get_output_shapes(self, input_size=None):
        """
        Returns the summary of shapes of all layers in the network
        :return: OrderedDict of shape of each layer in the network
        """
        if not input_size:
            if self._input_network:
                input_size = self._input_network._dimensions
            else:
                input_size = self._dimensions

        def register_hook(module):
            """
            Registers a backward hook
            For more info: https://pytorch.org/docs/stable/_modules/torch/tensor.html#Tensor.register_hook
            """

            def hook(module, input, output):
                """
                https://github.com/pytorch/tutorials/blob/8afce8a213cb3712aa7de1e1cf158da765f029a7/beginner_source/former_torchies/nn_tutorial.py#L146
                """
                class_name = str(module.__class__).split('.')[-1].split("'")[0]
                module_idx = len(summary)

                m_key = '%s-%i' % (class_name, module_idx + 1)
                summary[m_key] = OrderedDict()
                summary[m_key]['input_shape'] = list(input[0].size())
                summary[m_key] = self.get_size(summary[m_key], output)

                params = 0
                if hasattr(module, 'weight'):
                    params += torch.prod(torch.LongTensor(list(module.weight.size())))
                    if module.weight.requires_grad:
                        summary[m_key]['trainable'] = True
                    else:
                        summary[m_key]['trainable'] = False
                if hasattr(module, 'bias'):
                    params += torch.prod(torch.LongTensor(list(module.bias.size())))

                summary[m_key]['nb_params'] = params

            if not isinstance(module, nn.Sequential) and \
                    not isinstance(module, nn.ModuleList) and \
                    not (module == self):
                hooks.append(module.register_forward_hook(hook))

        # check if there are multiple inputs to the network
        if isinstance(input_size[0], (list, tuple)):
            x = [Variable(torch.rand(1, *in_size)) for in_size in input_size]
        else:
            x = Variable(torch.rand(1, *input_size))

        # create properties
        summary = OrderedDict()
        hooks = []
        # register hook
        self.apply(register_hook)
        # make a forward pass
<<<<<<< HEAD
        self.cpu()(x) #TODO: why is this .cpu?
=======
        self.cpu()(x)  # TODO: why is this .cpu?
>>>>>>> 3278f481
        # remove these hooks
        for h in hooks:
            h.remove()

        return summary

    def get_layers(self):
        """
        Returns an ordered dict of all modules contained in this module (layers).
        :return: OrderedDict() of all modules.
        """
        return self._modules

    def get_weights(self):
        """
        Returns a dictionary containing a whole state of the module
        :return: A dictionary containing a whole state of the module
        """
        return self.state_dict()

    def print_model_structure(self):
        shapes = self.get_output_shapes()
        for k, v in shapes.items():
            print('{}:'.format(k))
            if isinstance(v, OrderedDict):
                for k2, v2 in v.items():
                    print('\t {}: {}'.format(k2, v2))

    @abc.abstractmethod
    def _create_network(self, **kwargs):
        """
        Defines the network. Abstract method that needs to be overridden.
        :return: None
        """
        pass

    def freeze(self, apply_inputs=False):
        """
        Freeze network weights so training doesn't modify them.

        Parameters
        ----------
        apply_inputs : boolean
            Whether to freeze all input networks recursively

        Returns
        -------
        None

        """
        self._toggle_freeze(freeze=True, apply_inputs=apply_inputs)

    def unfreeze(self, apply_inputs=False):
        """
        Unfreeze network weights so training does modify them.

        Parameters
        ----------
        apply_inputs : boolean
            Whether to unfreeze all input networks recursively

        Returns
        -------
        None

        """
        self._toggle_freeze(freeze=False, apply_inputs=apply_inputs)

    def _toggle_freeze(self, freeze, apply_inputs):
        # Freeze core network parameters
        for params in self.network.parameters():
            # If freeze is True, set requires_grad to False
            # If freeze is False, set requires_grad to True
            params.requires_grad = not freeze
        # Freeze prediction layer parameters
        if 'network_tail' in self._modules:
            for params in self.network_tail.parameters():
                # If freeze is True, set requires_grad to False
                # If freeze is False, set requires_grad to True
                params.requires_grad = not freeze
        # Recursively toggle freeze on
        if apply_inputs and self._input_network is not None:
            self._input_network._toggle_freeze(
                freeze=freeze,
                apply_inputs=apply_inputs)

    def _init_optimizer(self, optim_spec):
        optim_class = getattr(torch.optim, optim_spec["name"])
        optim_spec = pdash.omit(optim_spec, "name")
        return optim_class(self.parameters(), **optim_spec)

    @staticmethod
    def _init_criterion(criterion_spec):
        return criterion_spec

    def _init_trainer(self):
        self.optim = self._init_optimizer(self._optim_spec)
<<<<<<< HEAD
        self.criterion = self._get_criterion(self._criter_spec)
        self.valid_interv = 2*len(self.train_loader)
=======
        # TODO: Use logger to describe if the optimizer is changed.
        self.criterion = self._init_criterion(self._criter_spec)
>>>>>>> 3278f481

    def fit(self, train_loader, val_loader, epochs,
            retain_graph=None, valid_interv=4, plot=False):
        """
        Trains the network on the provided data.
        :param train_loader: The DataLoader object containing the training data
        :param val_loader: The DataLoader object containing the validation data
        :param epochs: The number of epochs
        :param retain_graph: Specifies whether retain_graph will be true when .backwards is called.
<<<<<<< HEAD
        :param valid_interv: Specifies when validation should occur. Not yet implemented.
        :return: None
        """

        self._init_trainer()

        epoch = 0

        record = dict(
            epoch=[],
            train_error=[],
            train_accuracy=[],
            validation_error=[],
            validation_accuracy=[]
        )
=======
        :param valid_interv: Specifies the number of epochs before validation occurs.
        :return: None
        """

        # In case there is already one, don't overwrite it.
        # Important for not removing the ref from a lr scheduler
        if self.optim is None:
            self._init_trainer()
>>>>>>> 3278f481

        try:
            if plot is True:
                fig_number = plt.gcf().number + 1 if plt.fignum_exists(1) else 1
                plt.show()
<<<<<<< HEAD
                
            for epoch in trange(epoch, epochs, desc='Epoch: ', ncols=80):

                train_loss, train_acc = self._train_epoch(train_loader, retain_graph)
                valid_loss, valid_acc = self._validate(val_loader, retain_graph)
=======

            for epoch in trange(0, epochs, desc='Epoch: ', ncols=80):

                train_loss, train_acc = self._train_epoch(train_loader, retain_graph)
                if self.lr_scheduler is not None:
                    self.lr_scheduler.step(epoch=epoch)

                valid_loss = valid_acc = np.nan
                if epoch % valid_interv == 0:
                    valid_loss, valid_acc = self._validate(val_loader)
>>>>>>> 3278f481

                tqdm.write("\n Epoch {}:\n"
                           "Train Loss: {:.6f} | Test Loss: {:.6f} |"
                           "Train Acc: {:.4f} | Test Acc: {:.4f}".format(
<<<<<<< HEAD
                                epoch,
                                train_loss,
                                valid_loss,
                                train_acc,
                                valid_acc
                                ))

                record['epoch'].append(epoch)
                record['train_error'].append(train_loss)
                record['train_accuracy'].append(train_acc)
                record['validation_error'].append(valid_loss)
                record['validation_accuracy'].append(valid_acc)
=======
                    self.epoch,
                    train_loss,
                    valid_loss,
                    train_acc,
                    valid_acc
                ))

                self.record['epoch'].append(self.epoch)
                self.record['train_error'].append(train_loss)
                self.record['train_accuracy'].append(train_acc)
                self.record['validation_error'].append(valid_loss)
                self.record['validation_accuracy'].append(valid_acc)
>>>>>>> 3278f481

                if plot is True:
                    plt.ion()
                    plt.figure(fig_number)
                    display_record(record=record)

        except KeyboardInterrupt:
            print("\n\n**********KeyboardInterrupt: Training stopped prematurely.**********\n\n")

    def k_fold_cross_validation(self, train_loader, k, epochs, retain_graph=None, plot=False):
        """
        Trains the network on the provided data.
        :param train_loader: The DataLoader object containing the training data
        :param k: The number of folds
        :param epochs: The number of epochs
        :param retain_graph: Specifies whether retain_graph will be true when .backwards is called.
        :param valid_interv: Specifies when validation should occur. Not yet implemented.
        :return: None
        """

        self._init_trainer()

        epoch = 0

        record = dict(
            epoch=[],
            train_error=[],
            train_accuracy=[],
            validation_error=[],
            validation_accuracy=[]
        )

        fold_len = train_loader.dataset.__len__() / k
        dataset_splits = torch.utils.data.random_split(train_loader.dataset, fold_len)
        # TODO: check what this does for the last split..

        try:
            for fold in range(k):
                if plot is True:
                    fig_number = plt.gcf().number + 1 if plt.fignum_exists(1) else 1
                    plt.show()


                # TODO: this may break on different devices?? test.
                # https://discuss.pytorch.org/t/are-there-any-recommended-methods-to-clone-a-model/483/14
                cross_val_network = copy.deepcopy(self)

                # TODO: this is kinda dumb also you're not passing params... they shouldn't have given you a dataloader
                # from the start
                # getting everything except for val fold
                train_dataset = torch.utils.data.ConcatDataset(dataset_splits[:fold] + dataset_splits[fold:])
                val_dataset = dataset_splits[k]
                train_loader = torch.utils.data.DataLoader(train_dataset)
                val_loader = torch.utils.data.DataLoader(val_dataset)

                for epoch in trange(epoch, epochs, desc='Epoch: ', ncols=80):

                    train_loss, train_acc = cross_val_network._train_epoch(train_loader, retain_graph)
                    valid_loss, valid_acc = cross_val_network._validate(val_loader, retain_graph)

                    tqdm.write("\n Fold {} Epoch {}:\n"
                               "Train Loss: {:.6f} | Test Loss: {:.6f} |"
                               "Train Acc: {:.4f} | Test Acc: {:.4f}".format(
                        fold,
                        epoch,
                        train_loss,
                        valid_loss,
                        train_acc,
                        valid_acc
                    ))

                    record['epoch'].append("f{}_e{}".format(fold, epoch))
                    record['train_error'].append(train_loss)
                    record['train_accuracy'].append(train_acc)
                    record['validation_error'].append(valid_loss)
                    record['validation_accuracy'].append(valid_acc)

                    if plot is True:
                        plt.ion()
                        plt.figure(fig_number)
                        display_record(record=record)

                self.epoch += 1

        except KeyboardInterrupt:
            logger.warning("\n\n**********KeyboardInterrupt: Training stopped prematurely.**********\n\n")

    def _train_epoch(self, train_loader, retain_graph):

        self.train()  # Set model to training mode

        train_loss_accumulator = 0.0
        train_accuracy_accumulator = 0.0
        pbar = trange(len(train_loader.dataset), desc='Training.. ')
        for batch_idx, (data, targets) in enumerate(train_loader):

            data, targets = Variable(data), Variable(targets)

            if torch.cuda.is_available():
                data, targets = data.cuda(), targets.cuda()

            # Forward + Backward + Optimize
            predictions = self(data)

            train_loss = self.criterion(predictions, targets)
            train_loss_accumulator += train_loss.item()

            self.optim.zero_grad()
            train_loss.backward(retain_graph=retain_graph)
            self.optim.step()

            if batch_idx % 10 == 0:
                # Update tqdm bar
<<<<<<< HEAD
                if ((batch_idx+10)*len(data)) <= len(train_loader.dataset):
                    pbar.update(10 * len(data))
                else:
                    pbar.update(len(train_loader.dataset) - int(batch_idx*len(data)))
=======
                if ((batch_idx + 10) * len(data)) <= len(train_loader.dataset):
                    pbar.update(10 * len(data))
                else:
                    pbar.update(len(train_loader.dataset) - int(batch_idx * len(data)))
>>>>>>> 3278f481

            train_accuracy_accumulator += self.metrics.get_score(predictions, targets)

        pbar.close()

        # noinspection PyUnboundLocalVariable
<<<<<<< HEAD
        train_loss = train_loss_accumulator*len(data)/len(train_loader.dataset)
        train_accuracy = train_accuracy_accumulator*len(data)/len(train_loader.dataset)
=======
        train_loss = train_loss_accumulator * len(data) / len(train_loader.dataset)
        train_accuracy = train_accuracy_accumulator * len(data) / len(train_loader.dataset)
>>>>>>> 3278f481

        return train_loss, train_accuracy

    # noinspection PyUnboundLocalVariable
    def _validate(self, val_loader):
        """
        Validates the network on the validation data
        :return: (val_loss, accuracy, avg_accuracy, IoU, mIoU, conf_mat) # TODO: update this
        """
        self.eval()  # Set model to evaluate mode

        val_loss_accumulator = 0.0
        val_accuracy_accumulator = 0.0
        pbar = trange(len(val_loader.dataset), desc='Validating.. ')

        for batch_idx, (data, targets) in enumerate(val_loader):

            data, targets = Variable(data, requires_grad=False), Variable(targets, requires_grad=False)

            if torch.cuda.is_available():
                data, targets = data.cuda(), targets.cuda()

            predictions = self(data)

            validation_loss = self.criterion(predictions, targets)
            val_loss_accumulator += validation_loss.item()

            # self.metrics.update(predictions.data.cpu().numpy(), targets.cpu().numpy())
            if batch_idx % 10 == 0:
                # Update tqdm bar
<<<<<<< HEAD
                if ((batch_idx+10)*len(data)) <= len(val_loader.dataset):
                    pbar.update(10 * len(data))
                else:
                    pbar.update(len(val_loader.dataset) - int(batch_idx*len(data)))
=======
                if ((batch_idx + 10) * len(data)) <= len(val_loader.dataset):
                    pbar.update(10 * len(data))
                else:
                    pbar.update(len(val_loader.dataset) - int(batch_idx * len(data)))
>>>>>>> 3278f481
            val_accuracy_accumulator += self.metrics.get_score(predictions, targets)

        pbar.close()
<<<<<<< HEAD
        validation_loss = val_loss_accumulator*len(data)/len(val_loader.dataset)
        validation_accuracy = val_accuracy_accumulator*len(data)/len(val_loader.dataset)
=======
        validation_loss = val_loss_accumulator * len(data) / len(val_loader.dataset)
        validation_accuracy = val_accuracy_accumulator * len(data) / len(val_loader.dataset)
>>>>>>> 3278f481

        return validation_loss, validation_accuracy

    def run_test(self, data_loader, figure_path=None, plot=False):
        """
        Will conduct the test suite to determine model strength.
        """
        return self.metrics.run_test(
            network=self,
            data_loader=data_loader,
            figure_path=figure_path,
            plot=plot)

    # TODO: Instead of self.cpu(), use is_cuda to know if you can use gpu
    def forward_pass(self, data_loader, convert_to_class=False):
        """
        Allow the implementer to quickly get outputs from the network.

        :param data_loader: DataLoader object to make the predictions on
        :param convert_to_class: If true, list of class predictions instead
                                 of class probabilites

        :return: Numpy matrix with the output probabilities
                 for each class unless otherwise specified.
        """
        self.eval()
        # prediction_shape used to aggregate network outputs
        # (e.g. with or without class conversion)
        pred_collector = torch.tensor([])
        for batch_idx, (data, _) in enumerate(data_loader):
            if torch.cuda.is_available():
                self = self.cuda()
                data = data.cuda()
            # Get raw network output
            predictions = self(data)
            if self._num_classes:
                # Get probabilities
                predictions = nn.Softmax(dim=1)(predictions)
                if convert_to_class:
                    predictions = torch.tensor(
                        self.metrics.get_class(in_matrix=predictions.cpu())).float()
            # Aggregate predictions
            pred_collector = torch.cat([pred_collector, predictions.cpu()])
        # Tensor comes in as float so convert back to int if returning classes
        if self._num_classes and convert_to_class:
            pred_collector = pred_collector.long()
        if isinstance(pred_collector, torch.Tensor):
                pred_collector = pred_collector.detach().numpy()
        return pred_collector

    def save_model(self, save_path=None):
        """
        Save the model (and its' input networks)
        :param save_path: The save directory (not a file)
        :return: save path, for recursive purposes
        """

        if not save_path:
            save_path = r"saved_models/{}_{}/".format(self.name, datetime.now().strftime("%Y-%m-%d_%H-%M-%S"))
            logger.info("No save path provided, saving to {}".format(save_path))

        if not save_path.endswith("/"):
            save_path = save_path + "/"

        module_save_path = save_path + "{name}/".format(name=self.name)
        if not os.path.exists(module_save_path):
            os.makedirs(module_save_path)  # let this throw an error if it already exists

        # recursive recursive recursive
        if self._input_network is not None:
            self._input_network.save_model(save_path)

        self.save_path = module_save_path  # TODO: I don't think this is necessary

        # to improve: # object.__getstate__() https://docs.python.org/3/library/pickle.html#example
        model_file_path = module_save_path + "model.pkl"
        state_dict_file_path = module_save_path + "state_dict.pkl"
        pickle.dump(self, open(model_file_path, "wb"), 2)
        pickle.dump(self.state_dict, open(state_dict_file_path, "wb"), 2)  # TODO: pretty sure this isn't necessary

    # TODO: update the state dict and push to the appropriate device.
    # TODO: caitrin save the optimizers state dict? even though this is included with our instance?
    # https://pytorch.org/tutorials/beginner/saving_loading_models.html#what-is-a-state-dict
    # TODO: implement, add in classification and input layers?
    @classmethod
    def load_model(cls, load_path, load_complete_model_stack=True):
        """
        Load the model from the given directory.
        :param load_path: The load directory (not a file)
        :param load_ensemble: Whether to load all parent networks as well. Not yet implemented.
        :return: a network object
        """

        if not load_path.endswith("/"):  # TODO: does this break windows?? no idea.
            load_path = load_path + "/"

        model_file_path = load_path + "model.pkl"  # TODO: is it dumb to have a constant name?

        instance = pickle.load(open(model_file_path, 'rb'))

        return instance

        # my_tensor = my_tensor.to(torch.device('cuda')).<|MERGE_RESOLUTION|>--- conflicted
+++ resolved
@@ -4,12 +4,7 @@
 import abc
 import torch
 from torch.autograd import Variable
-<<<<<<< HEAD
-import torch.nn.modules.loss as loss
-import torch.utils.data
-=======
 from torch import nn
->>>>>>> 3278f481
 
 # Vulcan imports
 from .layers import *
@@ -24,11 +19,8 @@
 import os
 import pickle
 from collections import OrderedDict
-<<<<<<< HEAD
 import copy
-=======
 import numpy as np
->>>>>>> 3278f481
 
 import matplotlib
 import matplotlib.pyplot as plt
@@ -95,12 +87,6 @@
         self._input_network = input_network
         self._num_classes = num_classes
 
-<<<<<<< HEAD
-        self._activation = activation
-        self._pred_activation = pred_activation
-
-=======
->>>>>>> 3278f481
         self._optim_spec = optim_spec
         self._lr_scheduler = lr_scheduler
         self._early_stopping = early_stopping
@@ -111,9 +97,7 @@
 
         self.optim = None
         self.criterion = None
-<<<<<<< HEAD
-        #self._itr = 0 #TODO: ?
-=======
+
         self.epoch = 0
 
         self.record = dict(
@@ -125,7 +109,6 @@
         )
 
         # self._itr = 0 #TODO: ?
->>>>>>> 3278f481
 
         self._create_network(
             activation=activation,
@@ -292,11 +275,9 @@
         # register hook
         self.apply(register_hook)
         # make a forward pass
-<<<<<<< HEAD
-        self.cpu()(x) #TODO: why is this .cpu?
-=======
+
         self.cpu()(x)  # TODO: why is this .cpu?
->>>>>>> 3278f481
+
         # remove these hooks
         for h in hooks:
             h.remove()
@@ -394,13 +375,8 @@
 
     def _init_trainer(self):
         self.optim = self._init_optimizer(self._optim_spec)
-<<<<<<< HEAD
-        self.criterion = self._get_criterion(self._criter_spec)
-        self.valid_interv = 2*len(self.train_loader)
-=======
         # TODO: Use logger to describe if the optimizer is changed.
         self.criterion = self._init_criterion(self._criter_spec)
->>>>>>> 3278f481
 
     def fit(self, train_loader, val_loader, epochs,
             retain_graph=None, valid_interv=4, plot=False):
@@ -410,23 +386,6 @@
         :param val_loader: The DataLoader object containing the validation data
         :param epochs: The number of epochs
         :param retain_graph: Specifies whether retain_graph will be true when .backwards is called.
-<<<<<<< HEAD
-        :param valid_interv: Specifies when validation should occur. Not yet implemented.
-        :return: None
-        """
-
-        self._init_trainer()
-
-        epoch = 0
-
-        record = dict(
-            epoch=[],
-            train_error=[],
-            train_accuracy=[],
-            validation_error=[],
-            validation_accuracy=[]
-        )
-=======
         :param valid_interv: Specifies the number of epochs before validation occurs.
         :return: None
         """
@@ -435,19 +394,11 @@
         # Important for not removing the ref from a lr scheduler
         if self.optim is None:
             self._init_trainer()
->>>>>>> 3278f481
 
         try:
             if plot is True:
                 fig_number = plt.gcf().number + 1 if plt.fignum_exists(1) else 1
                 plt.show()
-<<<<<<< HEAD
-                
-            for epoch in trange(epoch, epochs, desc='Epoch: ', ncols=80):
-
-                train_loss, train_acc = self._train_epoch(train_loader, retain_graph)
-                valid_loss, valid_acc = self._validate(val_loader, retain_graph)
-=======
 
             for epoch in trange(0, epochs, desc='Epoch: ', ncols=80):
 
@@ -458,25 +409,10 @@
                 valid_loss = valid_acc = np.nan
                 if epoch % valid_interv == 0:
                     valid_loss, valid_acc = self._validate(val_loader)
->>>>>>> 3278f481
 
                 tqdm.write("\n Epoch {}:\n"
                            "Train Loss: {:.6f} | Test Loss: {:.6f} |"
                            "Train Acc: {:.4f} | Test Acc: {:.4f}".format(
-<<<<<<< HEAD
-                                epoch,
-                                train_loss,
-                                valid_loss,
-                                train_acc,
-                                valid_acc
-                                ))
-
-                record['epoch'].append(epoch)
-                record['train_error'].append(train_loss)
-                record['train_accuracy'].append(train_acc)
-                record['validation_error'].append(valid_loss)
-                record['validation_accuracy'].append(valid_acc)
-=======
                     self.epoch,
                     train_loss,
                     valid_loss,
@@ -489,7 +425,6 @@
                 self.record['train_accuracy'].append(train_acc)
                 self.record['validation_error'].append(valid_loss)
                 self.record['validation_accuracy'].append(valid_acc)
->>>>>>> 3278f481
 
                 if plot is True:
                     plt.ion()
@@ -603,30 +538,20 @@
 
             if batch_idx % 10 == 0:
                 # Update tqdm bar
-<<<<<<< HEAD
-                if ((batch_idx+10)*len(data)) <= len(train_loader.dataset):
-                    pbar.update(10 * len(data))
-                else:
-                    pbar.update(len(train_loader.dataset) - int(batch_idx*len(data)))
-=======
+
                 if ((batch_idx + 10) * len(data)) <= len(train_loader.dataset):
                     pbar.update(10 * len(data))
                 else:
                     pbar.update(len(train_loader.dataset) - int(batch_idx * len(data)))
->>>>>>> 3278f481
 
             train_accuracy_accumulator += self.metrics.get_score(predictions, targets)
 
         pbar.close()
 
         # noinspection PyUnboundLocalVariable
-<<<<<<< HEAD
-        train_loss = train_loss_accumulator*len(data)/len(train_loader.dataset)
-        train_accuracy = train_accuracy_accumulator*len(data)/len(train_loader.dataset)
-=======
+
         train_loss = train_loss_accumulator * len(data) / len(train_loader.dataset)
         train_accuracy = train_accuracy_accumulator * len(data) / len(train_loader.dataset)
->>>>>>> 3278f481
 
         return train_loss, train_accuracy
 
@@ -657,27 +582,17 @@
             # self.metrics.update(predictions.data.cpu().numpy(), targets.cpu().numpy())
             if batch_idx % 10 == 0:
                 # Update tqdm bar
-<<<<<<< HEAD
-                if ((batch_idx+10)*len(data)) <= len(val_loader.dataset):
-                    pbar.update(10 * len(data))
-                else:
-                    pbar.update(len(val_loader.dataset) - int(batch_idx*len(data)))
-=======
+
                 if ((batch_idx + 10) * len(data)) <= len(val_loader.dataset):
                     pbar.update(10 * len(data))
                 else:
                     pbar.update(len(val_loader.dataset) - int(batch_idx * len(data)))
->>>>>>> 3278f481
             val_accuracy_accumulator += self.metrics.get_score(predictions, targets)
 
         pbar.close()
-<<<<<<< HEAD
-        validation_loss = val_loss_accumulator*len(data)/len(val_loader.dataset)
-        validation_accuracy = val_accuracy_accumulator*len(data)/len(val_loader.dataset)
-=======
+
         validation_loss = val_loss_accumulator * len(data) / len(val_loader.dataset)
         validation_accuracy = val_accuracy_accumulator * len(data) / len(val_loader.dataset)
->>>>>>> 3278f481
 
         return validation_loss, validation_accuracy
 
