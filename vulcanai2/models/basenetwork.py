# -*- coding: utf-8 -*-
"""Defines the basenetwork class."""
# Core imports
import abc
import torch
from torch import nn

# Vulcan imports
<<<<<<< HEAD
from .layers import *
from .utils import network_summary, set_tensor_device
=======
>>>>>>> 6eddef64
from .metrics import Metrics
from ..plotters.visualization import display_record

# Generic imports
import pydash as pdash
from tqdm import tqdm, trange
from datetime import datetime
import logging
import os
import pickle
import numpy as np

import matplotlib
import matplotlib.pyplot as plt
import seaborn as sns

import warnings

warnings.filterwarnings("ignore")

sns.set(style='dark')
logger = logging.getLogger(__name__)


class BaseNetwork(nn.Module):
    """
    Defines the BaseNetwork object.

    Parameters
    ----------
    name : str
        The name of the network. Used when saving the file.
    config : dict
        The configuration of the network module, as a dict.
    in_dim : tuple
        The input dimensions of the network. Not required to specify when the
        network has input_networks.
    save_path : str
        The name of the file to which you would like to save this network.
    input_networks : list of BaseNetwork
        A network object provided as input.
    num_classes : int or None
        The number of classes to predict.
    activation : torch.nn.Module
        The desired activation function for use in the network.
    pred_activation : torch.nn.Module
        The desired activation function for use in the prediction layer.
    optim_spec : dict
        A dictionary of parameters for the desired optimizer.
    lr_scheduler : torch.optim.lr_scheduler
        A callable torch.optim.lr_scheduler
    early_stopping : str or None
        So far just 'best_validation_error' is implemented.
    criter_spec : dict
        criterion specification with name and all its parameters.
    device : str or torch.device
        Sets the network module to the relevant device. If cuda available 
        in the host console, "cuda:0" will be run which can be overriden.

    Returns
    -------
    network : BaseNetwork

    """

    def __init__(self, name, config, in_dim=None, save_path=None,
                 input_networks=None, num_classes=None,
                 activation=nn.ReLU(), pred_activation=None,
                 optim_spec={'name': 'Adam', 'lr': 0.001},
                 lr_scheduler=None, early_stopping=None,
                 criter_spec=nn.CrossEntropyLoss(),
                 device="cuda:0"):
        """Define, initialize, and build the BaseNetwork."""
        super(BaseNetwork, self).__init__()

        assert isinstance(name, str)
        self._name = name
        self._config = config
        self._save_path = save_path

        # Turn into list if not list
        if input_networks and not isinstance(input_networks, list):
            input_networks = [input_networks]

        if input_networks:
            self.input_networks = nn.ModuleDict()
            for in_net in input_networks:
                self.add_input_network(in_net)
        else:
            self.input_networks = input_networks

        self._num_classes = num_classes

        self._optim_spec = optim_spec
        self._lr_scheduler = lr_scheduler
        self._early_stopping = early_stopping

        if self._num_classes:
            self.metrics = Metrics()

        self.optim = None
        self.criterion = None

        self.epoch = 0

        self.record = dict(
            epoch=[],
            train_error=[],
            train_accuracy=[],
            validation_error=[],
            validation_accuracy=[]
        )

        if in_dim:
            if isinstance(in_dim, int):
                self.in_dim = tuple([in_dim])
            else:
                self.in_dim = in_dim
        else:
            if input_networks is None:
                raise ValueError("BaseNetwork must have either in_dim or \
                                input_networks")

        # Creates the Network, and re-writes the self.in_dim
        self._create_network(
            activation=activation,
            pred_activation=pred_activation)

        # Compute self.out_dim of the network
        self.out_dim = self._get_out_dim()

<<<<<<< HEAD
        self.device = device
        self._criter_spec = criter_spec
=======
    def add_input_network(self, in_network):
        """
        Add a new network to  an input for this network.

        New input network will exist at the end of the current set of
        input_networks which will need to correspond with .

        Parameters
        ----------
        in_network : BaseNetwork
            A network to append to the set of self.input_networks.

        Returns
        -------
        None

        """
        if self.input_networks is None:
            self.input_networks = nn.ModuleDict()
        assert isinstance(in_network, BaseNetwork)
        assert in_network is not self
        assert isinstance(self.input_networks, nn.ModuleDict)
        self.input_networks[in_network.name] = in_network
        self.in_dim = self._get_in_dim()
>>>>>>> 6eddef64

    @abc.abstractmethod
    def _merge_input_network_outputs(self, inputs):
        """Abstract method used to define how to handle multi-inputs."""
        raise NotImplementedError

    def forward(self, inputs, **kwargs):
        """
        Perform a forward pass through the modules.

        If the network is defined with `num_classes` then it contains a
        classification layer/network tail. The inputs will be passed
        through the networks and then through the classifier.
        If not, the input is passed through the network and
        returned without passing through a classification layer.

        Parameters
        ----------
        inputs : list(torch.Tensor)
            The inputs to pass throught the network.

        Returns
        -------
        output : torch.Tensor

        """
        if not isinstance(inputs, list):
            inputs = [inputs]

        if self.input_networks:
            net_outs = []
            # Loop through all input networks and pass through respective
            # input data tensors to collect their outputs. Use the specified
            # merge_inputs functionality to combine all the outputs to create
            # the input for this network.
            for in_net, x in zip(self.input_networks.values(), inputs):
                net_outs.append(in_net(x))
            output = self._merge_input_network_outputs(net_outs)
        else:
            output = torch.cat(inputs, dim=1)

<<<<<<< HEAD
        output = set_tensor_device(output, device=self.device)
        network_output = self.network(output)

        if self._num_classes:
            # TODO: temporary fix for casting network_tail to 
            # device, not necessary when this PR is merged with master
            class_output = self.network_tail.to(device=self.device)(network_output)
            return class_output
        else:
            return network_output

    def extra_repr(self):
        """Set the extra representation of the module."""
        return '(device): torch.'+self.device.__repr__()

=======
        return self.network(output)

    @torch.no_grad()
>>>>>>> 6eddef64
    def _get_out_dim(self):
        """
        Return the network output shape.

        Perform a single forward pass using made-up data.

        Returns
        -------
        shape : tuple
            The output shape of the network.

        """
        if self.network:
            out = self.network(torch.ones([1, *self.in_dim]))
            return tuple(out.shape[1:])
        else:
            return None

    @torch.no_grad()
    def _get_in_dim(self):
        """
        Return the network input shape.

        Perform a single forward pass through all the input networks
        and merge together to get input shape of this network.

        Returns
        -------
        shape : tuple
            The input shape of the network.

        """
        # Create empty input tensors
        in_tensors = []
        for in_net in self.input_networks.values():
            in_tensors.append(torch.ones([1, *in_net.out_dim]))
        output = self._merge_input_network_outputs(in_tensors)
        return tuple(output.shape[1:])

    @property
    def device(self):
        """
        Return the relevant device associalted with network module.

        Returns
        -------
        device : torch.device
            Relevant device associalted with the network module.

        """
        return next(self.network.parameters()).device

    @device.setter
    def device(self, device):
        """
        Network device setter.

        If the user specifies invalid device id, raises
        RuntimeError for invalid device ordinal.

        Parameters
        ----------
        device : str or torch.device
            The device to transfer network to.

        """
        device = torch.device(device if torch.cuda.is_available() else 'cpu')
        if self.network:
            self.network.to(device=device)
        if self.optim:
            for state in self.optim.state.values():
                for k, v in state.items():
                    if torch.is_tensor(v):
                        state[k] = set_tensor_device(v, device=device)

    @property
    def is_cuda(self):
        """
        Return  boolean that specifies whether the network is 
        in gpu or not.

        Returns
        -------
        is_cuda : boolean
            Specifies whether the network is in gpu or not.

        """
        return next(self.network.parameters()).is_cuda

    @property
    def name(self):
        """
        Return the name.

        Returns
        -------
        name : string
            The name of the network.

        """
        return self._name

    @name.setter
    def name(self, value):
        self._name = value

    @property
    def save_path(self):
        """Return the save path of the network.

        Returns
        -------
        save_path : string
            The save path of the network.

        """
        return self._save_path

    @save_path.setter
    def save_path(self, value):
        if not value:
            self._save_path = "{}_{date:%Y-%m-%d_%H:%M:%S}/".format(
                self.name, date=datetime.now())
        else:
            self._save_path = value

    @property
    def lr_scheduler(self):
        """
        Return the network lr_scheduler.

        Returns
        -------
        lr_scheduler : torch.optim.lr_scheduler

        """
        return self._lr_scheduler

    @lr_scheduler.setter
    def lr_scheduler(self, value):
        self._lr_scheduler = value

    @property
    def early_stopping(self):
        """
        Return the stopping rule.

        Returns
        -------
        stopping_rule : str
            The stoping rule

        """
        return self._early_stopping

    @early_stopping.setter
    def early_stopping(self, value):
        self._early_stopping = value

    @property
    def criter_spec(self):
        """
        Return the criterion specification.

        Returns
        -------
        _criter_spec : dict
            The criterion specification.

        """
        return self._criter_spec

    @criter_spec.setter
    def criter_spec(self, value):
        self._criter_spec = value

    def get_layers(self):
        """
        Return an ordered dict of all modules in this network (layers).

        Returns
        -------
        layers : OrderedDict()

        """
        return self._modules

    def get_weights(self):
        """
        Return a dictionary containing a whole state of the module.

        Returns
        -------
        weights : dict
            A dictionary containing a whole state of the module.

        """
        return self.state_dict()

    @abc.abstractmethod
    def _create_network(self, **kwargs):
        """
        Define the network. Abstract method that needs to be overridden.

        Returns
        -------
        None

        """
        self.network = None
        pass

    def freeze(self, apply_inputs=False):
        """
        Freeze network weights so training doesn't modify them.

        Parameters
        ----------
        apply_inputs : boolean
            Whether to freeze all input networks recursively

        Returns
        -------
        None

        """
        self._toggle_freeze(freeze=True, apply_inputs=apply_inputs)

    def unfreeze(self, apply_inputs=False):
        """
        Unfreeze network weights so training does modify them.

        Parameters
        ----------
        apply_inputs : boolean
            Whether to unfreeze all input networks recursively

        Returns
        -------
        None

        """
        self._toggle_freeze(freeze=False, apply_inputs=apply_inputs)

    def _toggle_freeze(self, freeze, apply_inputs):
        # Freeze core network parameters
        for params in self.network.parameters():
            # If freeze is True, set requires_grad to False
            # If freeze is False, set requires_grad to True
            params.requires_grad_(not freeze)
        # Recursively toggle freeze on
        if apply_inputs and self.input_networks:
            for in_net in self.input_networks.values():
                in_net._toggle_freeze(
                    freeze=freeze,
                    apply_inputs=apply_inputs)

    def _init_optimizer(self, optim_spec):
        optim_class = getattr(torch.optim, optim_spec["name"])
        optim_spec = pdash.omit(optim_spec, "name")
        return optim_class(self.parameters(), **optim_spec)

    @staticmethod
    def _init_criterion(criterion_spec):
        return criterion_spec

    def _init_trainer(self):
        self.optim = self._init_optimizer(self._optim_spec)
        # TODO: Use logger to describe if the optimizer is changed.
        self.criterion = self._init_criterion(self._criter_spec)

    def _assert_same_devices(self, comparison_device=None):
        """
        Will check if all incoming networks are on the same device.

        Raises specific error about which device the networks need to
        be re-assigned to.

        Specific for when calling fit becuase of grad calculation across
        several devices not compatible with optimizer. Temporary until
        replaced with nn.DataParallel or better multi-gpu implmentation.

        Parameters
        ----------
        comparison_device : str or torch.device
            The device to compare current device to.

        """
        if comparison_device is None:
            comparison_device = self.device
        incompatible_collector = {}
        if self.input_networks:
            for net in self.input_networks:
                if net.input_networks:
                    net._assert_same_devices(comparison_device)
                if net.device != comparison_device:
                    incompatible_collector[net.name] = net.device
            if incompatible_collector:
                raise ValueError(
                    "The following input networks' devices do not "
                    "match deepest network's device '{}':\n{}".format(
                        comparison_device,
                        incompatible_collector))

    def fit(self, train_loader, val_loader, epochs,
            retain_graph=None, valid_interv=4, plot=False):
        """
        Train the network on the provided data.

        Parameters
        ----------
        train_loader : DataLoader
            The DataLoader object containing the training data.
        val_loader : DataLoader
            The DataLoader object containing the validation data.
        epochs : int
            The number of epochs to train for.
        retain_graph : {None, True, False}
            Whether retain_graph will be true when .backwards is called.
        valid_interv : int
            Specifies the period of epochs before validation calculation.

        Returns
        -------
        None

        """
<<<<<<< HEAD
        # Check all networks are on same device.
        self._assert_same_devices()

=======
>>>>>>> 6eddef64
        # In case there is already one, don't overwrite it.
        # Important for not removing the ref from a lr scheduler
        if self.optim is None:
            self._init_trainer()

        try:
            if plot:
                fig_number = plt.gcf().number + 1 if plt.fignum_exists(1) else 1
                plt.show()

            for epoch in trange(epochs, desc='Epoch: '):

                train_loss, train_acc = self._train_epoch(train_loader,
                                                          retain_graph)
                if self.lr_scheduler:
                    self.lr_scheduler.step(epoch=epoch)

                valid_loss = valid_acc = np.nan
                if epoch % valid_interv == 0:
                    valid_loss, valid_acc = self._validate(val_loader)

                tqdm.write(
                    "\n Epoch {}:\n"
                    "Train Loss: {:.6f} | Test Loss: {:.6f} |"
                    "Train Acc: {:.4f} | Test Acc: {:.4f}".format(
                        self.epoch,
                        train_loss,
                        valid_loss,
                        train_acc,
                        valid_acc))

                self.record['epoch'].append(self.epoch)
                self.record['train_error'].append(train_loss)
                self.record['train_accuracy'].append(train_acc)
                self.record['validation_error'].append(valid_loss)
                self.record['validation_accuracy'].append(valid_acc)

                if plot is True:
                    plt.ion()
                    plt.figure(fig_number)
                    display_record(record=self.record)
                self.epoch += 1

        except KeyboardInterrupt:

            logger.warning(
                "\n\n**********KeyboardInterrupt: "
                "Training stopped prematurely.**********\n\n")

    def _train_epoch(self, train_loader, retain_graph):
        """
        Trains the network for 1 epoch.

        Parameters
        ----------
        train_loader : DataLoader
            The DataLoader object containing the dataset to train on.

        Returns
        -------
        (train_loss, train_accuracy) : (float, float)
            Returns the train loss and accuracy.

        """
        self.train()  # Set model to training mode

        train_loss_accumulator = 0.0
        train_accuracy_accumulator = 0.0
        pbar = trange(len(train_loader.dataset), desc='Training.. ')

<<<<<<< HEAD
        for batch_idx, (data, targets) in enumerate(train_loader):

            data = set_tensor_device(data, device=self.device)
            targets = set_tensor_device(targets, device=self.device)

            # Forward + Backward + Optimize

=======
        for data, targets in train_loader:

            if torch.cuda.is_available():
                for idx, d in enumerate(data):
                    data[idx] = d.cuda()
                targets = targets.cuda()
                self.cuda()

            # Forward + Backward + Optimize
>>>>>>> 6eddef64
            predictions = self(data)
            train_loss = self.criterion(predictions, targets)
            train_loss_accumulator += train_loss.item()

            self.optim.zero_grad()
            train_loss.backward(retain_graph=retain_graph)
            self.optim.step()
            train_accuracy_accumulator += self.metrics.get_score(predictions,
                                                                 targets)
            pbar.update(train_loader.batch_size)
        pbar.close()

        train_loss = train_loss_accumulator * \
            train_loader.batch_size / len(train_loader.dataset)
        train_accuracy = train_accuracy_accumulator * \
            train_loader.batch_size / len(train_loader.dataset)

        return train_loss, train_accuracy

    @torch.no_grad()
    def _validate(self, val_loader):
        """
        Validate the network on the validation data.

        Parameters
        ----------
        val_loader : DataLoader
            The DataLoader object containing the dataset to evaluate on

        Returns
        -------
        (val_loss, val_accuracy) : (float, float)
            Returns the validation loss and accuracy

        """
        self.eval()  # Set model to evaluate mode

        val_loss_accumulator = 0.0
        val_accuracy_accumulator = 0.0
        pbar = trange(len(val_loader.dataset), desc='Validating.. ')

<<<<<<< HEAD
        for batch_idx, (data, targets) in enumerate(val_loader):

            data = set_tensor_device(data, device=self.device)
            targets = set_tensor_device(targets, device=self.device)
=======
        for data, targets in val_loader:

            if torch.cuda.is_available():
                for idx, d in enumerate(data):
                    data[idx] = d.cuda()
                targets = targets.cuda()
                self.cuda()
>>>>>>> 6eddef64

            predictions = self(data)
            validation_loss = self.criterion(predictions, targets)
            val_loss_accumulator += validation_loss.item()
            val_accuracy_accumulator += self.metrics.get_score(predictions,
                                                               targets)
            pbar.update(val_loader.batch_size)
        pbar.close()

        validation_loss = val_loss_accumulator * \
            val_loader.batch_size / len(val_loader.dataset)
        validation_accuracy = val_accuracy_accumulator * \
            val_loader.batch_size / len(val_loader.dataset)

        return validation_loss, validation_accuracy

    def run_test(self, data_loader, figure_path=None, plot=False):
        """Will conduct the test suite to determine model strength."""
        return self.metrics.run_test(
            network=self,
            data_loader=data_loader,
            figure_path=figure_path,
            plot=plot)

    def cross_validate(self, data_loader, k, epochs,
                       average_results=True, retain_graph=None,
                       valid_interv=4, plot=False, figure_path=None):
        """Will conduct the test suite to determine model strength."""
        # TODO: deal with repeated default parameters
        return self.metrics.cross_validate(
            network=self,
            data_loader=data_loader,
            k=k,
            epochs=epochs,
            average_results=average_results,
            retain_graph=retain_graph,
            valid_interv=valid_interv,
            plot=plot,
            figure_path=figure_path)

<<<<<<< HEAD
=======
    # TODO: Instead of self.cpu(), use is_cuda to know if you can use gpu
>>>>>>> 6eddef64
    @torch.no_grad()
    def forward_pass(self, data_loader, convert_to_class=False):
        """
        Allow the user to pass data through the network.

        Parameters
        ----------
        data_loader : DataLoader
            DataLoader object to make the pass with.
        convert_to_class : boolean
            If true, list of class predictions instead of class probabilites.

        Returns
        -------
        outputs : numpy.ndarray
            Numpy matrix with the output. Same shape as network out_dim.

        """
        self.eval()
        # prediction_shape used to aggregate network outputs
        # (e.g. with or without class conversion)
<<<<<<< HEAD
        dtype = torch.long if convert_to_class else torch.float
        pred_collector = torch.tensor([], dtype=dtype, device=self.device)
        for batch_idx, (data, _) in enumerate(data_loader):
=======
        pred_collector = torch.tensor([])
        pbar = trange(len(data_loader.dataset), desc='Forward passing.. ')
        for data, _ in data_loader:
            if torch.cuda.is_available():
                data = data.cuda()
                self.cuda()
>>>>>>> 6eddef64
            # Get raw network output
            predictions = self(data)
            if self._num_classes:
                # Get probabilities
                predictions = nn.Softmax(dim=1)(predictions)
                if convert_to_class:
                    predictions = torch.tensor(
                        self.metrics.get_class(in_matrix=predictions),
                        device=self.device)
            # Aggregate predictions
<<<<<<< HEAD
            pred_collector = torch.cat([pred_collector, predictions])
        # TODO: DO we need to return a numpy object?
        return pred_collector.data.to('cpu').numpy()
=======
            pred_collector = torch.cat([pred_collector, predictions.cpu()])
            pbar.update(data_loader.batch_size)
        pbar.close()
        # Tensor comes in as float so convert back to int if returning classes
        if self._num_classes and convert_to_class:
            pred_collector = pred_collector.long()
        if isinstance(pred_collector, torch.Tensor):
                pred_collector = pred_collector.detach().numpy()
        return pred_collector
>>>>>>> 6eddef64

    def save_model(self, save_path=None):
        """
        Save the model (and it's input networks).

        Parameters
        ----------
        save_path : str
            The save directory (not a file)

        Returns
        -------
        save_path : str
            The save path where you'll find the model directly.

        """
        if not save_path:
            save_path = r"saved_models/"

        if not save_path.endswith("/"):
            save_path = save_path + "/"

        save_path = save_path + "{}_{}/".format(
            self.name, datetime.now().strftime("%Y-%m-%d_%H-%M-%S"))
        logger.info("No save path provided, saving to {}".format(save_path))
        # Recursively save the input networks as well.
        if self.input_networks:
            for in_net in self.input_networks.values():
                in_net.save_model(save_path)

        if not os.path.exists(save_path):
            os.makedirs(save_path)

        self.save_path = save_path

        # TODO: to improve: # object.__getstate__()
        model_file_path = save_path + "model.pkl"
        state_dict_file_path = save_path + "state_dict.pkl"
        pickle.dump(self, open(model_file_path, "wb"), 2)
        pickle.dump(self.state_dict, open(state_dict_file_path, "wb"), 2)
        return self.save_path

    @classmethod
    def load_model(cls, load_path, load_complete_model_stack=True):
        """
        Load the model from the given directory.

        Parameters
        ----------
        load_path : str
            The load directory (not a file)
        load_complete_model_stack : boolean
            Whether to load all parent networks as well. Not yet implemented.

        Returns
        -------
        network : BaseNetwork
            A network object with all components intact.

        """
        # TODO: does this break windows?? no idea.
        if not load_path.endswith("/"):
            load_path = load_path + "/"

        model_file_path = load_path + "model.pkl"

        instance = pickle.load(open(model_file_path, 'rb'))

        return instance<|MERGE_RESOLUTION|>--- conflicted
+++ resolved
@@ -6,11 +6,9 @@
 from torch import nn
 
 # Vulcan imports
-<<<<<<< HEAD
 from .layers import *
 from .utils import network_summary, set_tensor_device
-=======
->>>>>>> 6eddef64
+
 from .metrics import Metrics
 from ..plotters.visualization import display_record
 
@@ -142,10 +140,9 @@
         # Compute self.out_dim of the network
         self.out_dim = self._get_out_dim()
 
-<<<<<<< HEAD
         self.device = device
         self._criter_spec = criter_spec
-=======
+
     def add_input_network(self, in_network):
         """
         Add a new network to  an input for this network.
@@ -170,7 +167,6 @@
         assert isinstance(self.input_networks, nn.ModuleDict)
         self.input_networks[in_network.name] = in_network
         self.in_dim = self._get_in_dim()
->>>>>>> 6eddef64
 
     @abc.abstractmethod
     def _merge_input_network_outputs(self, inputs):
@@ -212,27 +208,16 @@
         else:
             output = torch.cat(inputs, dim=1)
 
-<<<<<<< HEAD
+
         output = set_tensor_device(output, device=self.device)
         network_output = self.network(output)
-
-        if self._num_classes:
-            # TODO: temporary fix for casting network_tail to 
-            # device, not necessary when this PR is merged with master
-            class_output = self.network_tail.to(device=self.device)(network_output)
-            return class_output
-        else:
-            return network_output
+        return self.network(output)
 
     def extra_repr(self):
         """Set the extra representation of the module."""
         return '(device): torch.'+self.device.__repr__()
 
-=======
-        return self.network(output)
-
     @torch.no_grad()
->>>>>>> 6eddef64
     def _get_out_dim(self):
         """
         Return the network output shape.
@@ -560,12 +545,9 @@
         None
 
         """
-<<<<<<< HEAD
         # Check all networks are on same device.
         self._assert_same_devices()
 
-=======
->>>>>>> 6eddef64
         # In case there is already one, don't overwrite it.
         # Important for not removing the ref from a lr scheduler
         if self.optim is None:
@@ -636,25 +618,12 @@
         train_accuracy_accumulator = 0.0
         pbar = trange(len(train_loader.dataset), desc='Training.. ')
 
-<<<<<<< HEAD
-        for batch_idx, (data, targets) in enumerate(train_loader):
+        for data, targets in train_loader:
 
             data = set_tensor_device(data, device=self.device)
             targets = set_tensor_device(targets, device=self.device)
 
             # Forward + Backward + Optimize
-
-=======
-        for data, targets in train_loader:
-
-            if torch.cuda.is_available():
-                for idx, d in enumerate(data):
-                    data[idx] = d.cuda()
-                targets = targets.cuda()
-                self.cuda()
-
-            # Forward + Backward + Optimize
->>>>>>> 6eddef64
             predictions = self(data)
             train_loss = self.criterion(predictions, targets)
             train_loss_accumulator += train_loss.item()
@@ -696,20 +665,10 @@
         val_accuracy_accumulator = 0.0
         pbar = trange(len(val_loader.dataset), desc='Validating.. ')
 
-<<<<<<< HEAD
-        for batch_idx, (data, targets) in enumerate(val_loader):
+        for data, targets in val_loader:
 
             data = set_tensor_device(data, device=self.device)
             targets = set_tensor_device(targets, device=self.device)
-=======
-        for data, targets in val_loader:
-
-            if torch.cuda.is_available():
-                for idx, d in enumerate(data):
-                    data[idx] = d.cuda()
-                targets = targets.cuda()
-                self.cuda()
->>>>>>> 6eddef64
 
             predictions = self(data)
             validation_loss = self.criterion(predictions, targets)
@@ -750,10 +709,6 @@
             plot=plot,
             figure_path=figure_path)
 
-<<<<<<< HEAD
-=======
-    # TODO: Instead of self.cpu(), use is_cuda to know if you can use gpu
->>>>>>> 6eddef64
     @torch.no_grad()
     def forward_pass(self, data_loader, convert_to_class=False):
         """
@@ -775,18 +730,9 @@
         self.eval()
         # prediction_shape used to aggregate network outputs
         # (e.g. with or without class conversion)
-<<<<<<< HEAD
         dtype = torch.long if convert_to_class else torch.float
         pred_collector = torch.tensor([], dtype=dtype, device=self.device)
-        for batch_idx, (data, _) in enumerate(data_loader):
-=======
-        pred_collector = torch.tensor([])
-        pbar = trange(len(data_loader.dataset), desc='Forward passing.. ')
         for data, _ in data_loader:
-            if torch.cuda.is_available():
-                data = data.cuda()
-                self.cuda()
->>>>>>> 6eddef64
             # Get raw network output
             predictions = self(data)
             if self._num_classes:
@@ -797,21 +743,9 @@
                         self.metrics.get_class(in_matrix=predictions),
                         device=self.device)
             # Aggregate predictions
-<<<<<<< HEAD
             pred_collector = torch.cat([pred_collector, predictions])
         # TODO: DO we need to return a numpy object?
         return pred_collector.data.to('cpu').numpy()
-=======
-            pred_collector = torch.cat([pred_collector, predictions.cpu()])
-            pbar.update(data_loader.batch_size)
-        pbar.close()
-        # Tensor comes in as float so convert back to int if returning classes
-        if self._num_classes and convert_to_class:
-            pred_collector = pred_collector.long()
-        if isinstance(pred_collector, torch.Tensor):
-                pred_collector = pred_collector.detach().numpy()
-        return pred_collector
->>>>>>> 6eddef64
 
     def save_model(self, save_path=None):
         """
