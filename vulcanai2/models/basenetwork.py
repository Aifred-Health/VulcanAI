--- conflicted
+++ resolved
@@ -155,21 +155,14 @@
             x = self(x)# x = network(x)
             return x.size()[1]
 
-<<<<<<< HEAD
-    # def get_weights(self):
-    #     """
-    #     Returns a dict containing the parameters of the network.
-    #     """
-    #     return self.state_dict()
-=======
     def get_size(self, summary_dict, output):
         """
         Helper function for the function get_output_shapes
         """
         if isinstance(output, tuple):
-            for i in xrange(len(output)):
+            for i in range(len(output)):
                 summary_dict[i] = OrderedDict()
-                summary_dict[i] = get_size(summary_dict[i],output[i])
+                summary_dict[i] = self.get_size(summary_dict[i],output[i])
         else:
             summary_dict['output_shape'] = list(output.size())
         return summary_dict
@@ -252,7 +245,6 @@
     @abc.abstractmethod
     def _create_network(self, activation, pred_activation):
         pass
->>>>>>> a409ab75
 
     def init_layers(self, layers):
         '''
@@ -298,13 +290,7 @@
             self.valid_interv = valid_interv
 
         self._init_trainer()
-<<<<<<< HEAD
-
-        for epoch in trange(self.epoch, epochs, desc='Epoch: ', ncols=80):
-            train_loss, train_acc= self.train_epoch()
-            valid_loss, acc, avg_acc, iou, miou, conf_mat = self.validate()
-            tqdm.write("\n Epoch {}:\nTrain loss: {:.6f} | Test loss: {:.6f} | Train Acc: {:.2f}% | Test Acc: {:.2f}%".format(epoch, train_loss, valid_loss, train_acc*100, avg_acc*100))
-=======
+
         try:
             for epoch in trange(self.epoch, epochs, desc='Epoch: ', ncols=80):
                 train_loss, train_acc= self.train_epoch()
@@ -313,7 +299,6 @@
         
         except KeyboardInterrupt:
             print("\n\n**********Training stopped prematurely.**********\n\n")       
->>>>>>> a409ab75
 
 
     def train_epoch(self):
