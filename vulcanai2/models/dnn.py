# coding=utf-8
"""Defines the DenseNet class"""
import torch
import torch.nn as nn

from .basenetwork import BaseNetwork
from .cnn import ConvNet
from .layers import DenseUnit

import logging
logger = logging.getLogger(__name__)


class DenseNetConfig:
    """
    Defines the necessary configuration for a DenseNet.
    """
    def __init__(self, units, dropouts):
        self.units = units
        self.dropouts = dropouts


class DenseNet(BaseNetwork, nn.Module):
    """
    Subclass of BaseNetwork defining a DenseNet

    """

    # noinspection PyDefaultArgument
    def __init__(self, name, dimensions, config, save_path=None, input_network=None, num_classes=None,
                 activation=nn.ReLU(), pred_activation=nn.Softmax(dim=1), optim_spec={'name': 'Adam', 'lr': 0.001},
                 lr_scheduler=None, stopping_rule='best_validation_error', criter_spec={'name': 'CrossEntropyLoss'}):
        
        nn.Module.__init__(self)
        super(DenseNet, self).__init__(name, dimensions, config, save_path, input_network, num_classes,
                                       activation, pred_activation, optim_spec, lr_scheduler, stopping_rule, criter_spec
                                       )

    def _create_network(self):
        self.in_dim = self._dimensions

        if self._input_network and isinstance(self._input_network, ConvNet):
            if self._input_network.conv_flat_dim != self.in_dim:
                self.in_dim = self.get_flattened_size(self._input_network)
            else:
                pass

        if self._input_network and isinstance(self._input_network, DenseNet):
            if self._input_network.dims[-1] != self.in_dim:
                self.in_dim = self.dims[-1]
            else:
                pass

        self.dims = [self.in_dim] + self._config["dense_units"]
        self.network = self.build_dense_network(self.dims)
        
        if self._num_classes:
            self.out_dim = self._num_classes
            self._create_classification_layer(self.dims[-1])

            if torch.cuda.is_available():
                for module in self.modules():
                    module.cuda()

    def _create_classification_layer(self, dim):
        self.network_tail = DenseUnit(dim, self.out_dim)

    def forward(self, x):
        """
        Defines the behaviour of the network.
        If the network is defined with `num_classes` then it is assumed to be the last network
        which contains a classification layer/classifier (network tail). The data ('x')will be passed through the
        network and then through the classifier.
        If not, the input is passed through the network and returned without passing through a classification layer.
        :param x: the input
        :return: the output
        """
        if self._input_network:
            x = self._input_network(x)

        if isinstance(self._input_network, ConvNet):
            x = x.view(-1, self._input_network.conv_flat_dim)

<<<<<<< HEAD
        network_output = self.network(x)
=======
        x = self.network(x)
>>>>>>> e6554242
        if self._num_classes:
            output = self.network_tail(network_output)
            return output
        else:
            return network_output

    def _build_dense_network(self, dims):
        # TODO: priya add types to params
        """
        Utility function to build the layers into a nn.Sequential object.
        :param dims: The dimensions
        :return: the dense network as a nn.Sequential object
        """
        dim_pairs = list(zip(dims[:-1], dims[1:]))
        dense_layers = []
        for in_d, out_d in dim_pairs:
            dense_layers.append(DenseUnit(
                                          in_features=in_d,
                                          out_features=out_d,
                                          activation=self._activation))
        dense_network = nn.Sequential(*dense_layers)
        return dense_network

    def __str__(self):
        if self.optim:
            return super(DenseNet, self).__str__() + f'\noptim: {self.optim}'
        else:
            return super(DenseNet, self).__str__()<|MERGE_RESOLUTION|>--- conflicted
+++ resolved
@@ -81,11 +81,8 @@
         if isinstance(self._input_network, ConvNet):
             x = x.view(-1, self._input_network.conv_flat_dim)
 
-<<<<<<< HEAD
         network_output = self.network(x)
-=======
-        x = self.network(x)
->>>>>>> e6554242
+
         if self._num_classes:
             output = self.network_tail(network_output)
             return output
