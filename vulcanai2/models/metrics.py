--- conflicted
+++ resolved
@@ -7,11 +7,7 @@
 import numpy as np
 from sklearn import metrics as skl_metrics
 
-<<<<<<< HEAD
 from .utils import round_list
-=======
-from .utils import get_confusion_matrix, round_list, set_tensor_device
->>>>>>> 8e21cf45
 from ..plotters.visualization import display_confusion_matrix
 from collections import defaultdict
 
@@ -63,18 +59,6 @@
         Dict of metric : values returned by the metric functions
 
         """
-<<<<<<< HEAD
-=======
-        if metric == 'accuracy':
-            # TODO: Use get_class
-            max_index = predictions.max(dim=1)[1]
-            correct = (max_index == targets).sum() # TODO: this doesn't seem correct
-            accuracy = int(correct.data) / len(targets) # TODO: should we use .data? https://discuss.pytorch.org/t/cpu-detach-numpy-vs-data-cpu-numpy/20036
-            return accuracy
-        else:
-            raise NotImplementedError(
-                'Metric {} not available.'.format(metric))
->>>>>>> 8e21cf45
 
         double_parametered_functions = ["get_accuracy"]
 
