# coding=utf-8
""" Defines test cases for tabular dataset """
import pytest
import numpy as np

<<<<<<< HEAD
class TestConvNet:
=======
class TestTabularDataset:
>>>>>>> 9705fcc7

    @pytest.fixture
    def split_data(self):
        pass

    @pytest.fixture
    def create_df(self):
        pass
        #return df

    def test_dataset_init_single_csv(self):
        pass

    def test_dataset_init_multiple_csv_correct_merge(self):
        pass

    def test_dataset_init_multiple_csv_wrong_merge_index(self):
        pass

    def test_datatset_init(self):
        pass

    def test_dataset_init(self):
        pass

    def test_save_dataframe(self):
        self.fail()

    def test_delete_columns(self):
        self.fail()

    def test_reverse_create_dummies(self):
        self.fail()

    def test_list_all_features(self):
        self.fail()

    def test_list_all_categorical_features(self):
        self.fail()

    def test_remove_majority_null(self):
        self.fail()

    def test_remove_unique(self):
        self.fail()

    def test_remove_unbalanced_columns(self):
        self.fail()

    def test_remove_highly_correlated(self):
        self.fail()

    def test_remove_low_variance(self):
        self.fail()

    def test_split(self):
        self.fail()



#define a large fake dataframe

#define 2 large fake csv files


#test just supplying a file

#test just supplying a dataframe

#test concatenating dataframes.<|MERGE_RESOLUTION|>--- conflicted
+++ resolved
@@ -3,11 +3,7 @@
 import pytest
 import numpy as np
 
-<<<<<<< HEAD
-class TestConvNet:
-=======
 class TestTabularDataset:
->>>>>>> 9705fcc7
 
     @pytest.fixture
     def split_data(self):
