# coding=utf-8
"""Includes TestMetrics which tests the metrics class of vulcanai."""
import pytest
import numpy as np
import torch
from vulcanai.models.metrics import Metrics
from vulcanai.models.cnn import ConvNet
from torch.utils.data import TensorDataset, DataLoader
import pandas as pd
import os


# noinspection PyProtectedMember
class TestMetrics:
    """
    Test metric functionality.

    Note: The number of classes NEEDS to stay consistent
    since the metric values were calculated externally.

    """

    @pytest.fixture
    def metrics(self):
        """Create a metric object fixture to test."""
        # TODO: check that this won't mess with replicability
        np.random.seed(1234)
        return Metrics()

    @pytest.fixture
    def cnn_class(self):
        """Create ConvNet with prediction layer."""
        return ConvNet(
            name='Test_ConvNet_class',
            in_dim=(1, 28, 28),
            config={
                'conv_units': [
                    {
                        "in_channels": 10,
                        "out_channels": 16,
                        "kernel_size": (5, 5),
                        "stride": 2
                    },
                    {
                        "in_channels": 16,
                        "out_channels": 1,
                        "kernel_size": (5, 5),
                        "stride": 1,
                        "padding": 2
                    }]
            },
            num_classes=10
        )

    @pytest.fixture
    def cnn_class_binary(self):
        """Create ConvNet with prediction layer."""
        return ConvNet(
            name='Test_ConvNet_class',
            in_dim=(1, 28, 28),
            config={
                'conv_units': [
                    {
                        "in_channels": 10,
                        "out_channels": 16,
                        "kernel_size": (5, 5),
                        "stride": 2
                    },
                    {
                        "in_channels": 16,
                        "out_channels": 1,
                        "kernel_size": (5, 5),
                        "stride": 1,
                        "padding": 2
                    }]
            },
            num_classes=2
        )

    def create_target_predictions(self):
        """Create target and predictions, used in most metric tests."""
        num_items = 300
        test_target = np.random.randint(0, 10, size=num_items)
        test_predictions = np.random.randint(0, 10, size=num_items)

        return test_target, test_predictions

    def test_extract_class_labels(self, metrics):
        """Correctly represents max likelihood class."""
        test_input = np.array([
                [0.2, 0.8],
                [0.7, 0.3],
                [0.25, 0.75]
            ])
        output = metrics.transform_outputs(test_input)
        assert np.all(output == np.array([1, 0, 1]))

    def test_cross_validate_outputs(self, metrics, cnn_class):
        """Tests that the cross-validate outputs are in the correct form."""
        num_items = 300
        test_input = torch.Tensor(np.random.randint(0, 10,
                                                    size=(num_items,
                                                          *cnn_class.in_dim)))
        test_target = torch.LongTensor(np.random.randint(0, 10,
                                                         size=num_items))
        test_dataloader = DataLoader(TensorDataset(test_input, test_target))

        k = 2
        epochs = 2

        averaged_results = metrics.cross_validate(
            cnn_class, test_dataloader, k, epochs,
            average_results=True)
        all_results = metrics.cross_validate(
            cnn_class, test_dataloader, k, epochs,
            average_results=False)

        for k in averaged_results:
            assert isinstance(averaged_results[k], float)

        for k in all_results:
            assert isinstance(all_results[k], list)

    def test_get_score(self, metrics):
        """Test that get score returns correct values, with complex params."""
        test_target, test_predictions = self.create_target_predictions()

        metrics_to_test = ["sensitivity", "specificity", "accuracy"]

        res_dict = metrics.get_score(test_target, test_predictions,
                                     metrics=metrics_to_test, average="macro",
                                     class_converted=True)

        target_sensitivity = 0.08617573063137578
        np.testing.assert_almost_equal(res_dict["sensitivity"],
                                       target_sensitivity)

        target_specificity = 0.89853925
        np.testing.assert_almost_equal(res_dict["specificity"],
                                       target_specificity)

        target_res = 0.08666666666666667
        np.testing.assert_almost_equal(res_dict["accuracy"],
                                       target_res)

    def test_get_confusion_matrix_values(self, metrics):
        """
        Test get_confusion_matrix_values if it returns the correct values.

        The values being true positives, true negatives, false positives,
        and false negatives (tp, tn, fp, fn, respectively). It will return
        class-specific values.

        """
        test_target, test_predictions = self.create_target_predictions()

        tp, tn, fp, fn = metrics.get_confusion_matrix_values(test_target,
                                                             test_predictions)

        target_tp = [2., 4., 3., 0., 2., 3., 1., 5., 3., 3.]
        target_tn = [249., 231., 247., 238., 247., 244., 248., 246., 248.,
                     228.]
        target_fp = [20., 33., 21., 32., 21., 32., 34., 23., 25., 33.]
        target_fn = [29., 32., 29., 30., 30., 21., 17., 26., 24., 36.]

        np.testing.assert_almost_equal(tp, target_tp)
        np.testing.assert_almost_equal(tn, target_tn)
        np.testing.assert_almost_equal(fp, target_fp)
        np.testing.assert_almost_equal(fn, target_fn)

    def test_check_average_parameter(self, metrics):
        """Test the test average-ing parameter returns error as expected."""
        test_target, test_predictions = self.create_target_predictions()

        metrics._check_average_parameter(test_target, test_predictions,
                                         average="macro")
        # try again with binary data
        num_items = 300
        test_target = np.random.randint(0, 2, size=num_items)
        test_predictions = np.random.randint(0, 2, size=num_items)
        with pytest.raises(ValueError):
            metrics._check_average_parameter(test_target, test_predictions,
                                             average="macro")

    def test_get_sensitivity(self, metrics):
        """Test sensitivity metric calculation."""
        test_target, test_predictions = self.create_target_predictions()

        res = metrics.get_sensitivity(test_target, test_predictions,
                                      average="macro")
        target_res = 0.08617573063137578
        np.testing.assert_almost_equal(res, target_res)

        res = metrics.get_sensitivity(test_target, test_predictions)
        target_res = [0.06451613, 0.11111111, 0.09375, 0., 0.0625,
                      0.125, 0.05555556, 0.16129032, 0.11111111, 0.07692308]
        np.testing.assert_almost_equal(res, target_res)

    def test_get_specificity(self, metrics):
        """Test that specificity returns values as expected."""
        test_target, test_predictions = self.create_target_predictions()

        res = metrics.get_specificity(test_target, test_predictions,
                                      average="macro")
        target_res = 0.89853925
        np.testing.assert_almost_equal(res, target_res)

        res = metrics.get_specificity(test_target, test_predictions)
        target_res = [0.92565054, 0.875, 0.92164177, 0.88148147, 0.92164177,
                      0.884058, 0.8794326, 0.91449815, 0.9084249, 0.87356323]
        np.testing.assert_almost_equal(res, target_res)

    def test_get_dice(self, metrics):
        """Test that dic returns values as expected."""
        test_target, test_predictions = self.create_target_predictions()

        res = metrics.get_dice(test_target, test_predictions,
                               average="macro")
        target_res = 0.086294405
        np.testing.assert_almost_equal(res, target_res)

        res = metrics.get_dice(test_target, test_predictions)
        target_res = [0.0754717, 0.10958904, 0.10714286, 0., 0.07272727,
                      0.10169491, 0.03773585, 0.16949153, 0.10909091, 0.08]
        np.testing.assert_almost_equal(res, target_res)

    def test_get_ppv(self, metrics):
        """Test that ppv returns values as expected."""
        test_target, test_predictions = self.create_target_predictions()

        res = metrics.get_ppv(test_target, test_predictions,
                              average="macro")
        target_res = 0.08943070540896628
        np.testing.assert_almost_equal(res, target_res)

        res = metrics.get_ppv(test_target, test_predictions)
        target_res = [0.09090909, 0.10810811, 0.125, 0., 0.08695652,
                      0.08571429, 0.02857143, 0.17857143, 0.10714286,
                      0.08333333]
        np.testing.assert_almost_equal(res, target_res)

    def test_get_npv(self, metrics):
        """Test that npv returns values as expected."""
        test_target, test_predictions = self.create_target_predictions()

        res = metrics.get_npv(test_target, test_predictions,
                              average="macro")
        target_res = 0.8985111
        np.testing.assert_almost_equal(res, target_res)

        res = metrics.get_npv(test_target, test_predictions)
        target_res = [0.89568347, 0.878327, 0.89492756, 0.8880597, 0.89169675,
                      0.92075473, 0.9358491, 0.9044118, 0.9117647, 0.8636364]
        np.testing.assert_almost_equal(res, target_res)

    def test_get_accuracy(self, metrics):
        """Test that accuracy returns values as expected."""
        test_target, test_predictions = self.create_target_predictions()

        res = metrics.get_accuracy(test_target, test_predictions)
        target_res = 0.08666666666666667
        np.testing.assert_almost_equal(res, target_res)

    def test_get_f1(self, metrics):
        """Test that f1 returns values as expected."""
        test_target, test_predictions = self.create_target_predictions()

        res = metrics.get_f1(test_target, test_predictions,
                             average="macro")
        target_res = 0.08629440679047068
        np.testing.assert_almost_equal(res, target_res)

        res = metrics.get_f1(test_target, test_predictions)
        target_res = [0.0754717, 0.10958904, 0.10714286, 0., 0.07272727,
                      0.10169492, 0.03773585, 0.16949153, 0.10909091, 0.08]

        np.testing.assert_almost_equal(res, target_res)

    def test_get_auc(self, metrics):
        """Test that auc returns values as expected."""
        num_items = 300
        test_target = torch.LongTensor(np.random.randint(0, 10,
                                                         size=num_items))

        raw_predictions = np.random.randint(0, 10, size=(300, 10))

        res = metrics.get_auc(test_target, raw_predictions, num_classes=10)

        target_res = [0.40700323779829717, 0.3952020202020202,
                      0.6441231343283582, 0.5640740740740741,
                      0.4857159514925373, 0.5764643719806763,
                      0.4055358550039401, 0.5535435903585562,
                      0.41982091982091985, 0.48482169171824346]

        np.testing.assert_almost_equal(res, target_res)

    def test_run_test(self, metrics, cnn_class):
        """Test that run_test returns values as expected."""
        num_items = 300

        test_input = torch.Tensor(np.random.randint(0, 10,
                                                    size=(num_items,
                                                          *cnn_class.in_dim)))
        test_target = torch.LongTensor(np.random.randint(0, 10,
                                                         size=num_items))
        test_dataloader = DataLoader(TensorDataset(test_input, test_target))

        res_dict = metrics.run_test(cnn_class, test_dataloader)

        required_metrics = ['accuracy', 'macro_sensitivity',
                            'macro_specificity', 'avg_dice', 'macro_ppv',
                            'macro_npv', 'macro_f1', 'macro_auc']

        assert all(k in res_dict for k in required_metrics)

    def test_run_test_binary(self, metrics, cnn_class_binary):
        """Test that run_test returns values as expected."""
        num_items = 300

        test_input = torch.Tensor(np.random.randint(0, 2,
                                                    size=(num_items,
                                                          *cnn_class_binary.in_dim)))
        test_target = torch.LongTensor(np.random.randint(0, 2,
                                                         size=num_items))

        test_dataloader = DataLoader(TensorDataset(test_input, test_target))

        res_dict = metrics.run_test(cnn_class_binary, test_dataloader)

        required_metrics = ['accuracy', 'macro_sensitivity',
                            'macro_specificity', 'avg_dice', 'macro_ppv',
                            'macro_npv', 'macro_f1', 'macro_auc']

        assert all(k in res_dict for k in required_metrics)

<<<<<<< HEAD
    def test_sensitivity_analysis(self, metrics, dnn_class_multi_value,
                                  sensitivity_data_loader):
        metrics.conduct_sensitivity_analysis(
            dnn_class_multi_value, sensitivity_data_loader,
            'sensitivity_analysis_test_output', ['a', 'b', 'c', 'd', 'e', 'f',
                                                 'g', 'h', 'i', 'j', 'k', 'l'])

        output_file = str(os.path.dirname(__file__)) + \
                    '/test_data/sensitivity_analysis_test_output.csv'

        output_df = pd.read_csv(output_file)

        test_file = str(os.path.dirname(__file__)) + \
                    "/test_data/sensitivity_analysis_test_truth.csv"

        truth_df = pd.read_csv(test_file)

        cols = list(truth_df)

        for ((_, row_output), (_, row_truth)) in zip(output_df.iterrows(),
                                                     truth_df.iterrows()):
            for col in cols:
                assert row_output[col] == row_truth[col]

        os.remove('sensitivity_analysis_test_output.csv')


=======

    def test_cross_validate_outputs_stratified(self, metrics, cnn_class):
        """Tests that the cross-validate outputs are in the correct form."""
        num_items = 300
        test_input = torch.Tensor(np.random.randint(0, 10,
                                                    size=(num_items,
                                                          *cnn_class.in_dim)))
        test_target = torch.LongTensor(np.random.randint(0, 10,
                                                         size=num_items))
        test_dataloader = DataLoader(TensorDataset(test_input, test_target))

        k = 2
        epochs = 2

        averaged_results = metrics.cross_validate(
            cnn_class, test_dataloader, k, epochs,
            average_results=True, stratified=True)
        all_results = metrics.cross_validate(
            cnn_class, test_dataloader, k, epochs,
            average_results=False)

        for k in averaged_results:
            assert isinstance(averaged_results[k], float)

        for k in all_results:
            assert isinstance(all_results[k], list)

    def test_stratified_split(self, metrics, cnn_class):
        """Tests that the stratified split function returns a reasonable number
        of datasets"""
        num_items = 300
        test_input = torch.Tensor(np.random.randint(0, 10,
                                                    size=(num_items,
                                                          10)))

        # stratified does not work for complex multi-dimensional data
        test_target = torch.LongTensor(np.random.randint(0, 10,
                                                         size=num_items))
        test_dataset = TensorDataset(test_input, test_target)

        k = 3

        res_target = metrics.stratified_split(test_dataset, k)

        rest_index = metrics.stratified_split(test_dataset, k, 2)

        assert len(res_target) == k
        assert len(rest_index) == k
>>>>>>> a622d8a7
<|MERGE_RESOLUTION|>--- conflicted
+++ resolved
@@ -333,36 +333,6 @@
 
         assert all(k in res_dict for k in required_metrics)
 
-<<<<<<< HEAD
-    def test_sensitivity_analysis(self, metrics, dnn_class_multi_value,
-                                  sensitivity_data_loader):
-        metrics.conduct_sensitivity_analysis(
-            dnn_class_multi_value, sensitivity_data_loader,
-            'sensitivity_analysis_test_output', ['a', 'b', 'c', 'd', 'e', 'f',
-                                                 'g', 'h', 'i', 'j', 'k', 'l'])
-
-        output_file = str(os.path.dirname(__file__)) + \
-                    '/test_data/sensitivity_analysis_test_output.csv'
-
-        output_df = pd.read_csv(output_file)
-
-        test_file = str(os.path.dirname(__file__)) + \
-                    "/test_data/sensitivity_analysis_test_truth.csv"
-
-        truth_df = pd.read_csv(test_file)
-
-        cols = list(truth_df)
-
-        for ((_, row_output), (_, row_truth)) in zip(output_df.iterrows(),
-                                                     truth_df.iterrows()):
-            for col in cols:
-                assert row_output[col] == row_truth[col]
-
-        os.remove('sensitivity_analysis_test_output.csv')
-
-
-=======
-
     def test_cross_validate_outputs_stratified(self, metrics, cnn_class):
         """Tests that the cross-validate outputs are in the correct form."""
         num_items = 300
@@ -409,5 +379,4 @@
         rest_index = metrics.stratified_split(test_dataset, k, 2)
 
         assert len(res_target) == k
-        assert len(rest_index) == k
->>>>>>> a622d8a7
+        assert len(rest_index) == k