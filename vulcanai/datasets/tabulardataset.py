--- conflicted
+++ resolved
@@ -83,34 +83,6 @@
 
         self.df = utils.clean_dataframe(self.df)
 
-<<<<<<< HEAD
-        self.seed_value = int(time.time())
-
-        self.set_global_random_seed(self.seed_value)
-
-        self.all_xs = None
-        self.all_y = None
-        
-        logger.info("You have created a new dataset with %d rows", len(self))
-        #logger.info(f"You have created a new dataset with {len(self)} rows")
-
-        logger.info("The random seed was set to a value of %d", self.seed_value)
-
-    def set_global_random_seed(self, seed_value):
-        """
-        Initializes the random state using the seed_value
-
-        Parameters:
-            seed_value Int
-                The seed value
-
-        """
-        np.random.seed(seed_value)  # cpu vars
-        torch.manual_seed(seed_value)  # cpu  vars
-        torch.cuda.manual_seed_all(seed_value)  # gpu vars
-
-=======
->>>>>>> e65b780a
     def __len__(self):
         """
         The total number of samples.
