# -*- coding: utf-8 -*-
"""
This file defines the TabularDataset Class
"""
import torch
from torch.utils.data import Dataset
import numpy as np
import pandas as pd
from . import utils as utils
import logging
from itertools import groupby
from sklearn import preprocessing

logger = logging.getLogger(__name__)


# noinspection PyCallingNonCallable
class TabularDataset(Dataset):
    """
    This defines a dataset, subclassed from torch.utils.data.Dataset.

    It uses pd.dataframe as the backend, with utility
    functions.

    Parameters:
            label_column: String
                The name of the label column.
                Provide None if you do not want a target.
            merge_on_columns: list of strings
                Key(s) that specifies which columns to use to uniquely stitch
                dataset (default None)
            index_list: list of strings
                List of columns to make the index of the dataframe
            na_values: The values to convert to NaN when reading from csv
            dataset_dict: keyword parameter, value is dataframe or path string
                pandas dataframe assigned to keyword argument that produces a
                dictionary variable.

        :Example:

        >>> df_test_one: pd.DataFrame({'A': ['A0', 'A1', 'A2', 'A3'],
                                   'B': ['B0', 'B1', 'B2', 'B3'],
                                   'C': ['C0', 'C1', 'C2', 'C3'],
                                   'D': ['D0', 'D1', 'D2', 'D3']},
                                   index=[0, 1, 2, 3]),

        >>> df_test_two: pd.DataFrame({'A': ['A4', 'A5', 'A6', 'A7'],
                                    'B': ['B4', 'B5', 'B6', 'B7'],
                                    'C': ['C4', 'C5', 'C6', 'C7'],
                                    'D': ['D4', 'D5', 'D6', 'D7']},
                                    index=[4, 5, 6, 7])}
        >>> tab_dataset_var = TabularDataset(merge_on_columns=['A'],
                            index_list=['A'], df1=df_test_one, df2=df_test_two)

    """

    def __init__(self, label_column=None, merge_on_columns=None,
                 index_list=None, na_values=None, **dataset_dict):
        """Creates an instance of TabularDataset."""
        for dataset_name in dataset_dict:
            dataset_value = dataset_dict[dataset_name]
            if isinstance(dataset_value, str):
                f_path = dataset_value
                dataset_dict[dataset_name] = pd.read_csv(f_path,
                                                         na_values=na_values,
                                                         index_col=index_list)
            elif not isinstance(dataset_value, pd.DataFrame):
                raise ValueError("Dataset inputs must be either paths \
                                 or DataFrame objects")

        if len(dataset_dict) == 1:
            # TODO: do we want to do anything with this name?
            self.df = dataset_dict[sorted(dataset_dict)[0]]
        else:
            # Not using index list now because we set it before
            self.df = utils.stitch_datasets(dataset_dict, merge_on_columns,
                                            index_list)
            # TODO: check index list doesn't fail if set twice...

        self.label_column = label_column

        self.df = utils.clean_dataframe(self.df)

    def __len__(self):
        """
        The total number of samples.

        Returns:
            The total number of samples: int
        """
        return len(self.df.index)

    def __getitem__(self, idx):
        """
        Generates one sample of data.

        Parameters:
            idx: int
                The index of the data

        Returns:
            The values of the row and the value of the label columns. Xs, Y

        """
        # Where df.drop is used to access the dataframe without
        # the label column, iloc gets the row, then access values and convert

        if self.label_column:
<<<<<<< HEAD
            if not hasattr(self, 'all_xs') or self.all_xs is None:
                self.all_xs = self.df.drop(self.label_column,
                              axis=1)
            if not hasattr(self, 'all_y') or self.all_y is None:
=======
            if self.all_xs is None:
                self.all_xs = self.df.drop(self.label_column, axis=1)
            if self.all_y is None:
>>>>>>> a622d8a7
                self.all_y = self.df[[self.label_column]]
            xs = torch.from_numpy(self.all_xs.iloc[[idx]].values[0]).float()
            y = self.all_y.iloc[[idx]].values.tolist()[0][0]
            y = torch.tensor(y, dtype=torch.long)
            return xs, y
        else:
            xs = self.df.iloc[[idx]].values.tolist()[0]
            xs = torch.tensor(xs, dtype=torch.float)
            return xs, None

    def merge_dataframe(self, merge_on_columns=None,
                        index_list=None, na_values=None, **dataset_dict):
        """
        Merges additional data into a TabularDataset isntance

        Parameters:
            merge_on_columns: list of strings
                Key(s) that specifies which columns to use to uniquely stitch
                dataset (default None)
            index_list: list of strings
                List of columns to make the index of the dataframe
            na_values: The values to convert to NaN when reading from csv
            dataset_dict: keyword parameter, value is dataframe or path string
                pandas dataframe assigned to keyword argument that produces a
                dictionary variable.

        """
        for dataset in dataset_dict:
            dict_value = dataset_dict[dataset]
            if isinstance(dict_value, str):
                f_path = dict_value
                dataset_dict[dataset] = pd.read_csv(f_path,
                                                    na_values=na_values,
                                                    index_col=index_list)
            elif not isinstance(dict_value, pd.DataFrame):
                raise ValueError("Dataset inputs must be either paths \
                                 or DataFrame objects")

        if len(dataset_dict) == 1:
            df = dataset_dict[sorted(dataset_dict)[0]]
            self.df = utils.stitch_datasets(df_main=self.df,
                                            merge_on_columns=merge_on_columns,
                                            index_list=index_list, new_df=df)
        else:
            if not self.df.empty:
                self.df = utils.stitch_datasets(df_main=self.df,
                                                merge_on_columns=
                                                merge_on_columns,
                                                index_list=index_list,
                                                **dataset_dict)
            else:
                self.df = utils.stitch_datasets(
                    merge_on_columns=merge_on_columns,
                    index_list=index_list,
                    **dataset_dict)

        logger.info("Successfully merged %d datasets", len(dataset_dict))

    def save_dataframe(self, file_path):
        """
        Save the dataframe to a file.

        Parameters:
            file_path: String
                Path to the file where you want your dataframe to be save

        """
        self.df.to_csv(file_path, encoding='utf-8', index=True)
        logger.info("You have saved the dataframe as a csv to %s", file_path)

    def list_all_features(self):
        """
        Lists all features (columns)
        """
        return self.df.columns.values.tolist()

    #  TODO: update to use kwargs.
    def replace_value_in_column(self, column_name, current_values,
                                target_values):
        """
        Replaces one or more values in the given columns.

        Parameters:
            column_name: String
            current_values: List
                Must be existing values
            target_values: List
                Must be valid for pandas dataframe

        """
        if not isinstance(current_values, list):
            current_values = [current_values]
            target_values = [target_values]

        if len(current_values) != len(target_values):
            raise ValueError(
                "Length of current values and target values must be the same")

        self.df[column_name] = self.df[column_name].replace(current_values,
                                                            target_values)

        logger.info("replaced values in %s", column_name)

    def list_all_column_values(self, column_name):
        """
        Return a list of all values in this column.

        Parameters:
            column_name: String
                Name of the column

        """
        return list(getattr(self.df, column_name).unique())

    def print_column_data_types(self):
        """Prints the data types of all columns. """
        print(self.df.dtypes)

    def delete_column(self, column_name):
        """
        Deletes the given column.

        Parameters:
            column_name: String
                The name of the column you want deleted

        """
        self.df = self.df.drop(column_name, axis=1)

        logger.info("You have dropped %s", column_name)

    # TODO: use kwargs
    def create_label_encoding(self, column_name, ordered_values):
        """
        Create label encoding for the given column

        Parameters:
            column_name: String
                The name of the column you want encoded
            ordered_values: List or Dict
                Either an ordered list of possible column values.
                Or a mapping of column value to label value.
                Must include all possible values

        """
        if isinstance(ordered_values, list):
            ordered_values = dict(map(lambda t: (t[1], t[0]), enumerate(
                ordered_values)))
        elif not isinstance(ordered_values, dict):
            raise ValueError("Must be either a list or dictionary")

        column_vals = ordered_values.keys()

        if len(column_vals) != len(set(column_vals)):
            raise ValueError("Ordered_value_list contains non-unique values")

        if set(column_vals) != set(self.list_all_column_values(column_name)):
            raise ValueError("Not all column values are included")

        self.df[column_name] = getattr(self.df, column_name).map(
            ordered_values)

        logger.info("Successfully remapped %s", column_name)

    def create_one_hot_encoding(self, column_name, prefix_sep="@"):
        """
        Create one-hot encoding for the given column.

        Parameters:
            column_name: String
                The name of the column you want to one-hot encode
            prefix_sep: String default("@")
                The prefix used when creating a one-hot encoding

        """
        # TODO: ensure dummy_na =False is what you want
        self.df = pd.get_dummies(self.df, columns=[column_name],
                                 prefix_sep=prefix_sep)
        logger.info("Successfully encoded %s", column_name)

    # if a use case presents itself column_name could easily become a list
    def reverse_create_one_hot_encoding(self, column_name=None,
                                        prefix_sep="@"):
        """
        Undo the creation of one-hot encodings, if prefix_sep was used
        to create one-hot encodings and nowhere else. If a column_name is
        provided, only that column will be reverse-encoded, otherwise all will
        be reverse-encoded.

        Parameters
            column_name: String
                The name of the column to reverse the one-hot encoding for
            prefix_sep: String default("@")
                The prefix used when creating a one-hot encoding

        """
        result_series = {}

        if column_name:
            if prefix_sep in column_name:
                considered_column_list = [column_name]
            else:
                raise ValueError("Prefix not found in column_name")
            non_dummy_cols = [col for col in self.df.columns
                              if col not in considered_column_list]
        else:
            considered_column_list = self.df.columns
            non_dummy_cols = [col for col in self.df.columns
                              if prefix_sep not in col]

        # Find dummy columns and build pairs (category, category_value)
        dummy_tuples = [(col.split(prefix_sep)[0], col) for col in
                        considered_column_list if prefix_sep in col]

        for dummy, cols in groupby(dummy_tuples, lambda item: item[0]):
            dummy_df = self.df[[col[1] for col in cols]]

            # Find max value among columns
            max_columns = dummy_df.idxmax(axis=1)

            # Remove category_ prefix
            result_series[dummy] = max_columns.apply(lambda item:
                                                     item.split(prefix_sep)[1])

        # Copy non-dummy columns over.
        for col in non_dummy_cols:
            result_series[col] = self.df[col]

        self.df = pd.DataFrame(result_series)

        logger.info("Successfully converted %d \
                    columns back from dummy format.", len(dummy_tuples))

    def identify_null(self, threshold):
        """
        Return columns where there is at least threshold percent of
        null values.

        Parameters:
            threshold: Float
                A number between 0 and 1, representing proportion of null
                values.

        Returns:
            cols: List
                A list of those columns with threshold percentage null values

        """
        if threshold >= 1 or threshold <= 0:
            raise ValueError(
                "Threshold needs to be a proportion between 0 and 1 \
                (exclusive)")
        num_threshold = ((1 - threshold) * len(self))
        # thresh is "Require that many non-NA values."
        tmp = self.df.dropna(thresh=num_threshold, axis=1)
        cols = list(set(self.df.columns).difference(set(tmp.columns)))
        return cols

    def identify_unique(self, threshold):
        """
        Returns columns that do not have have at least threshold number of
        values. If a column has 9 values and the threshold is 9, that column
        will not be returned.

        Parameters:
            threshold: The minimum number of values needed.
                Must be greater than 1. Not between 0 and 1, but rather
                represents the number of values

        Returns:
            column_list: list
                The list of columns having threshold number of values

        """
        obj_types = {col: set(map(type, self.df[col])) for col in
                     self.df.columns}

        column_list = []
        for col in self.df.columns:
            if len(obj_types[col]) > 1:
                logger.warning("Column: {} has mixed datatypes, this may"
                               "interfere with an accurate identification"
                               "of mixed values: i.e. you may have 1 and '1'"
                               .format(col))
            if len(self.df[col].unique()) < threshold:
                column_list.append(col)
        return column_list

    def identify_unbalanced_columns(self, threshold, non_numeric=True):
        """
        This returns columns that are highly unbalanced.
        Those that have a disproportionate amount of one value.

        Parameters:
            threshold: Float
                Proportion needed to define unbalanced, between 0 and 1
                0 is a lesser proportion of the one value,
                (less imbalanced)
            non_numeric: Boolean
                Whether non-numeric columns are also considered.

        Returns:
            column_list: List
                The list of column names

        """
        if non_numeric:
            columns = list(self.df.columns)
        else:
            columns = list(self.df.select_dtypes(include=np.number))
        column_list = []
        for col in columns:
            # Check amount of null values, because if column is entirely null,
            # max won't work.
            num_of_null = self.df[col].isnull().sum()
            if num_of_null != len(self):
                col_maj = (max(self.df[col].value_counts()) /
                           self.df[col].value_counts().sum())
                if col_maj >= threshold:
                    column_list.append(col)
        return column_list

    def identify_highly_correlated(self, threshold):
        """
        Identify columns that are highly correlated with one-another.

        Parameters:
            threshold: Between 0 (weakest correlation) and 1
                (strongest correlation).
                Minimum amount of correlation necessary to be identified.

        Returns:
            column list: List of tuples
                The correlation values above threshold

        """
        column_list = set()
        features_correlation = self.df.corr().abs()
        corr_pairs = features_correlation.unstack()
        for index, val in corr_pairs.items():
            if val > threshold and (index[0] != index[1]):
                column_list.add((index, val))
        return column_list

    def identify_low_variance(self, threshold):
        """
        Identify those columns that have low variance

        Parameters:
            threshold: Float
                Between 0 an 1.
                Maximum amount of variance necessary to be identified as low
                variance.

        Returns:
            variance_dict: Dict
                A dictionary of column names, with the value being their
                variance.

        """
        dct_low_var = {}
        scaler = preprocessing.MinMaxScaler()
        for col in self.df.columns:
            if self.df[col].dtype in ['float64', 'int64', 'float32', 'int32']:
                col_float_array = self.df[col].dropna().values.astype(float)
                reshaped_col_float_array = col_float_array.reshape(-1, 1)
                scaled_col = scaler.fit_transform(reshaped_col_float_array)
                col_var = scaled_col.var()
                if col_var <= threshold:
                    dct_low_var[col] = col_var
        return dct_low_var

    def convert_all_categorical_binary(self, list_only=False,
                                       exception_columns=None):
        """Recodes all columns with only two values as ones and zeros, float
        valued.

        This should only be used once you have a final dataset in case values
        are not actually binary. Useful for dealing with all the variations of
        YES/NO ,yEs/nO etc.

        Parameters:
             list_only: boolean
                only return a list of columns for which this would
                apply, do not actually do the transformation.
                If false operation is performed in place.
            exception_columns: list
                list of column names you do not wish to convert.

        Returns:
            list or None
            list if list_only if true, nothing otherwise.
        """

        # recoding binary valued columns as ones and zeros

        binary_cols = [(col, self.df[col].value_counts().index) for col
                       in self.df.columns if
                       len(self.df[col].value_counts()) == 2]

        if list_only:
            return binary_cols

        for col, index in binary_cols:
            if col in exception_columns:
                continue
            di = {index[0]: 1.0, index[1]: 0.0}
            try:
                self.df = self.df.replace({col: di})
            except (AssertionError, TypeError, ValueError) as e:
                logging.info("Could not convert column {} due to error {}"
                             .format(col, e))
                continue
            self.df[col] = self.df[col].astype(np.float64)

    # future improvements could come from
    # https://github.com/pytorch/text/blob/master/torchtext/data/dataset.py
    # noinspection PyUnusedLocal
    def split(self, split_ratio=0.7, stratified=False, stratum_column=None):
        """
        Create train-test(-validation) splits from the instance's examples.
        Function signature borrowed from torchtext in an effort to maintain
        consistency
        https://github.com/pytorch/text/blob/master/torchtext/data/dataset.py
        also partially modified from
        https://stackoverflow.com/questions/38250710/
        how-to-split-data-into-3-sets-train-validation-and-test

        Parameters:
            split_ratio: Float
                a number [0, 1] denoting the amount
                of data to be used for the training split (rest is used for
                validation), or a list of numbers denoting the relative sizes
                of train, test and valid splits respectively.
                If the relative size for valid is missing, only the
                train-test split is returned.
                Default is 0.7 (for th train set).
            stratified: Boolean
                whether the sampling should be stratified.
                    Default is False.
            stratum_column: String
                name of the examples column stratified over.
                Default is 'label_column'

        Returns:
            datasets: Tuple of TabularDatasets
                Datasets for train, test, validation
                 splits in that order, if the splits are provided.

        """

        train_ratio, test_ratio, validation_ratio = utils.check_split_ratio(
            split_ratio)

        train_indices = []
        test_indices = []
        validation_indices = []

        if stratified:
            if not stratum_column:
                stratum_column = self.label_column
            else:
                if stratum_column not in self.df.columns:
                    raise ValueError("Invalid strata column name")

            grps = self.df.groupby(stratum_column)
            train_index, test_index, val_index = [], [], []
            for key, grp in grps:
                group_train, group_test, group_val = \
                    utils.rationed_split(grp, train_ratio, test_ratio,
                                         validation_ratio)

                train_indices += list(group_train)
                test_indices += list(group_test)
                validation_indices += list(group_val)

        else:

            train_indices, test_indices, validation_indices = \
                utils.rationed_split(self.df, train_ratio,
                                     test_ratio, validation_ratio)

        train = TabularDataset(train=self.df.loc[train_indices],
                               label_column=self.label_column)
        test = TabularDataset(test=self.df.loc[test_indices],
                              label_column=self.label_column)

        if validation_ratio:
            validation = TabularDataset(val=self.df.loc[validation_indices],
                                        label_column=self.label_column)
            return train, test, validation
        else:
            return train, test<|MERGE_RESOLUTION|>--- conflicted
+++ resolved
@@ -106,16 +106,10 @@
         # the label column, iloc gets the row, then access values and convert
 
         if self.label_column:
-<<<<<<< HEAD
             if not hasattr(self, 'all_xs') or self.all_xs is None:
                 self.all_xs = self.df.drop(self.label_column,
                               axis=1)
             if not hasattr(self, 'all_y') or self.all_y is None:
-=======
-            if self.all_xs is None:
-                self.all_xs = self.df.drop(self.label_column, axis=1)
-            if self.all_y is None:
->>>>>>> a622d8a7
                 self.all_y = self.df[[self.label_column]]
             xs = torch.from_numpy(self.all_xs.iloc[[idx]].values[0]).float()
             y = self.all_y.iloc[[idx]].values.tolist()[0][0]
