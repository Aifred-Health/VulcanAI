--- conflicted
+++ resolved
@@ -885,21 +885,12 @@
     def bootfold_p_estimate(self, data_loader, n_samples, k, epochs,
                             index_to_iter, ls_feat_vals, retain_graph=None,
                             valid_interv=4, plot=False, save_path=None,
-<<<<<<< HEAD
-                            transform_outputs=False, transform_callable=None, p_output_path = None,
-			    **kwargs):
-
-        """
-	Performs bootfold - estimation to identify whether training model provides statistically significant
-	difference in predicting various values for a given feature when predicting outcome.
-=======
                             p_output_path=None, **kwargs):
         """
         Performs bootfold - estimation to identify whether training model
         provides statistically significant
         difference in predicting various values for a given feature when
         predicting outcome.
->>>>>>> a622d8a7
 
         Parameters:
             data_loader : torch.utils.data.DataLoader
