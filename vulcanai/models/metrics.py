--- conflicted
+++ resolved
@@ -964,11 +964,7 @@
                 Network descendant of BaseNetwork.
             data_loader : torch.utils.data.DataLoader
                 The DataLoader object containing the totality of the data to
-<<<<<<< HEAD
-                 use for k-fold cross validation.
-=======
                 use for k-fold cross validation.
->>>>>>> 72568e4d
             k : int
                 The number of folds to split the training into.
             epochs : int
