--- conflicted
+++ resolved
@@ -904,7 +904,6 @@
                 "\n\n***KeyboardInterrupt: Cross validate stopped \
                 prematurely.***\n\n")
 
-<<<<<<< HEAD
     @staticmethod
     def stratified_split(dataset, k, strata_column):
         """ Perform k-fold cross validation given a Network and DataLoader object.
@@ -948,8 +947,6 @@
 
         return datasets
 
-=======
->>>>>>> d4db9e11
     @staticmethod
     def cross_validate(network, data_loader, k, epochs,
                        average_results=True, retain_graph=None,
